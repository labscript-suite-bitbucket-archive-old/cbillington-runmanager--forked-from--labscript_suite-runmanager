#####################################################################
#                                                                   #
# __main__.py                                                        #
#                                                                   #
# Copyright 2013, Monash University                                 #
#                                                                   #
# This file is part of the program runmanager, in the labscript     #
# suite (see http://labscriptsuite.org), and is licensed under the  #
# Simplified BSD License. See the license.txt file in the root of   #
# the project for the full license.                                 #
#                                                                   #
#####################################################################
from __future__ import print_function

from labscript_utils import impprof
import os
import errno
import sys
import labscript_utils.excepthook

import time
import itertools
import contextlib
import logging, logging.handlers
import subprocess
import threading
import Queue
import socket
import ast
import pprint

<<<<<<< HEAD
import sip

API_NAMES = ["QDate", "QDateTime", "QString", "QTextStream", "QTime", "QUrl", "QVariant"]
API_VERSION = 2
for name in API_NAMES:
    sip.setapi(name, API_VERSION)
    
from PyQt4 import QtCore, QtGui
from PyQt4.QtCore import pyqtSignal as Signal
from PyQt4.QtCore import pyqtSlot as Slot
=======
# Evaluation of globals happens in a thread with the pylab module imported.
# Although we don't care about plotting, importing pylab makes Qt calls.
# We can't have that from a non main thread, so we'll just disable
# matplotlib's GUI integration:
import matplotlib
matplotlib.use('Agg')

import PyQt4.QtCore as QtCore
import PyQt4.QtGui as QtGui
>>>>>>> 597bd1d1

import signal
# Quit on ctrl-c
signal.signal(signal.SIGINT, signal.SIG_DFL)


def check_version(module_name, at_least, less_than, version=None):

    class VersionException(Exception):
        pass
        
    def get_version_tuple(version_string):
        version_tuple = [int(v.replace('+','-').split('-')[0]) for v in version_string.split('.')]
        while len(version_tuple) < 3: version_tuple += (0,)
        return version_tuple
    
    if version is None: version = __import__(module_name).__version__
    at_least_tuple, less_than_tuple, version_tuple = [get_version_tuple(v) for v in [at_least, less_than, version]]
    if not at_least_tuple <= version_tuple < less_than_tuple:
        raise VersionException('{module_name} {version} found. {at_least} <= {module_name} < {less_than} required.'.format(**locals()))

check_version('labscript_utils', '1.1', '2')
check_version('qtutils', '1.1', '2')
check_version('zprocess', '1.1.2', '2')

import zprocess.locking
from zmq import ZMQError

from labscript_utils.labconfig import LabConfig, config_prefix
from labscript_utils.setup_logging import setup_logging
import labscript_utils.shared_drive as shared_drive
import runmanager

<<<<<<< HEAD
from qtutils.outputbox import OutputBox
from qtutils import inmain, inmain_later, inmain_decorator, UiLoader, inthread, DisconnectContextManager
=======
from qtutils import inmain, inmain_later, inmain_decorator, UiLoader, inthread, DisconnectContextManager, qstring_to_unicode
from qtutils.outputbox import OutputBox
>>>>>>> 597bd1d1
import qtutils.icons

# Set working directory to runmanager folder, resolving symlinks
runmanager_dir = os.path.dirname(os.path.realpath(__file__))
os.chdir(runmanager_dir)

# Set a meaningful name for zprocess.locking's client id:
zprocess.locking.set_client_process_name('runmanager')
  
  
@inmain_decorator()
def error_dialog(message):
    QtGui.QMessageBox.warning(app.ui, 'runmanager', message)

<<<<<<< HEAD

=======
    
@inmain_decorator()
>>>>>>> 597bd1d1
def question_dialog(message):
    reply = QtGui.QMessageBox.question(app.ui, 'runmanager', message,
                                       QtGui.QMessageBox.Yes|QtGui.QMessageBox.No)
    return (reply == QtGui.QMessageBox.Yes)
 
 
def mkdir_p(path):
    try:
        os.makedirs(path)
    except OSError as exc:
        if exc.errno == errno.EEXIST and os.path.isdir(path):
            pass
        else: raise
        
        
@contextlib.contextmanager
def nested(*contextmanagers):
    if contextmanagers:
        with contextmanagers[0]:
            with nested(*contextmanagers[1:]):
                yield
    else:
        yield
        
        
class KeyPressQApplication(QtGui.QApplication):
    """A Qapplication that emits a signal keyPress(key) on keypresses"""
    keyPress = Signal(int, QtCore.Qt.KeyboardModifiers, bool)
    keyRelease = Signal(int, QtCore.Qt.KeyboardModifiers, bool)
    def notify(self, object, event):
        if event.type() == QtCore.QEvent.KeyPress and event.key():
            self.keyPress.emit(event.key(), event.modifiers(), event.isAutoRepeat())
        elif event.type() == QtCore.QEvent.KeyRelease and event.key():
            self.keyRelease.emit(event.key(), event.modifiers(), event.isAutoRepeat())
        return QtGui.QApplication.notify(self, object, event)
        
        
class FingerTabBarWidget(QtGui.QTabBar):
    """A TabBar with the tabs on the left and the text horizontal.
    Credit to @LegoStormtroopr, https://gist.github.com/LegoStormtroopr/5075267.
    We will promote the TabBar from the ui file to one of these."""
    def __init__(self, parent=None, width=220, height=30, **kwargs):
        QtGui.QTabBar.__init__(self, parent, **kwargs)
        self.tabSize = QtCore.QSize(width, height)
        self.iconPosition=kwargs.pop('iconPosition', QtGui.QTabWidget.West)

    def paintEvent(self, event):
        painter = QtGui.QStylePainter(self)
        option = QtGui.QStyleOptionTab()
        for index in range(self.count()):
            tabRect = self.tabRect(index)
            tab_x, tab_y, tab_width, tab_height = tabRect.x(), tabRect.y(), tabRect.width(), tabRect.height()
            right_button = self.tabButton(index, QtGui.QTabBar.RightSide)
            if right_button:
                right_button_size = right_button.sizeHint()
                right_button_width = right_button_size.width()
                right_button_height = right_button_size.height()
                padding = int((tab_height - right_button_height)/2)
                right_button_x = tab_x + tab_width - right_button_width - padding
                right_button_y = tab_y + padding
                right_button.move(right_button_x, right_button_y)
            self.initStyleOption(option, index)
            painter.drawControl(QtGui.QStyle.CE_TabBarTabShape, option)
            if self.tabIcon(index) is not None:
                icon = self.tabIcon(index).pixmap(self.iconSize())
                alignment = QtCore.Qt.AlignLeft | QtCore.Qt.AlignVCenter
                tabRect.moveLeft(10)
                painter.drawItemPixmap(tabRect,alignment,icon)
                tabRect.moveLeft(self.iconSize().width() + 15)
            else:
                tabRect.moveLeft(10)
            painter.drawText(tabRect, QtCore.Qt.AlignVCenter, self.tabText(index))
        painter.end()
  
    def tabSizeHint(self, index):
        return self.tabSize
        
        
class FingerTabWidget(QtGui.QTabWidget):
    """A QTabWidget equivalent which uses our FingerTabBarWidget"""
    def __init__(self, parent, *args):
        QtGui.QTabWidget.__init__(self, parent, *args)
        self.setTabBar(FingerTabBarWidget(self))
        
    def addTab(self, *args, **kwargs):
        closeable = kwargs.pop('closable', False)
        index = QtGui.QTabWidget.addTab(self, *args, **kwargs)
        self.setTabClosable(index, closeable)
        return index
        
    def setTabClosable(self, index, closable):
        right_button = self.tabBar().tabButton(index, QtGui.QTabBar.RightSide)
        if closable:
            if not right_button:
                # Make one:
                close_button = QtGui.QToolButton(self.parent())
                close_button.setIcon(QtGui.QIcon(':/qtutils/fugue/cross'))
                self.tabBar().setTabButton(index, QtGui.QTabBar.RightSide, close_button)
                close_button.clicked.connect(lambda: self._on_close_button_clicked(close_button))
        else:
            if right_button:
                # Get rid of it:
                self.tabBar().setTabButton(index, QtGui.QTabBar.RightSide, None)
                
    def _on_close_button_clicked(self, button):
        for index in range(self.tabBar().count()):
            if self.tabBar().tabButton(index, QtGui.QTabBar.RightSide) is button:
                self.tabCloseRequested.emit(index)
                break
        
<<<<<<< HEAD
        
class LeftClickTreeView(QtGui.QTreeView):
    leftClicked = Signal(QtCore.QModelIndex)
    doubleLeftClicked = Signal(QtCore.QModelIndex)
=======
class TreeView(QtGui.QTreeView):
    leftClicked = QtCore.pyqtSignal(QtCore.QModelIndex)
    doubleLeftClicked = QtCore.pyqtSignal(QtCore.QModelIndex)
>>>>>>> 597bd1d1
    """A QTreeview that emits a custom signal leftClicked(index)
    after a left click on a valid index, and doubleLeftClicked(index)
    (in addition) on double click. Also has modified tab and arrow key behaviour."""
    def __init__(self, *args):
        QtGui.QTreeView.__init__(self, *args)
        self._pressed_index = None
        self._double_click = False
        
    def mousePressEvent(self, event):
        result =  QtGui.QTreeView.mousePressEvent(self, event)
        index = self.indexAt(event.pos())
        if event.button() == QtCore.Qt.LeftButton and index.isValid():
            self._pressed_index = self.indexAt(event.pos())
        return result
    
    def leaveEvent(self, event):
        result = QtGui.QTreeView.leaveEvent(self, event)
        self._pressed_index = None
        self._double_click = False
        return result
    
    def mouseDoubleClickEvent(self, event):
        # Ensure our left click event occurs regardless of whether
        # it is the second click in a double click or not
        result = QtGui.QTreeView.mouseDoubleClickEvent(self, event)
        index = self.indexAt(event.pos())
        if event.button() == QtCore.Qt.LeftButton and index.isValid():
            self._pressed_index = self.indexAt(event.pos())
            self._double_click = True
        return result
        
    def mouseReleaseEvent(self, event):
        result = QtGui.QTreeView.mouseReleaseEvent(self, event)
        index = self.indexAt(event.pos())
        if event.button() == QtCore.Qt.LeftButton and index.isValid() and index == self._pressed_index:
            self.leftClicked.emit(index)
            if self._double_click:
                self.doubleLeftClicked.emit(index)
        self._pressed_index = None
        self._double_click = False
        return result

    def event(self, event):
        if (event.type() == QtCore.QEvent.ShortcutOverride
                and event.key() in [QtCore.Qt.Key_Enter, QtCore.Qt.Key_Return]):
            event.accept()
            item = self.model().itemFromIndex(self.currentIndex())
            if item.isEditable():
                if self.state() != QtGui.QTreeView.EditingState:
                    self.edit(self.currentIndex())
            else:
                # Enter on non-editable items simulates a left click:
                self.leftClicked.emit(self.currentIndex())
            return True
        else:
            return QtGui.QTreeView.event(self, event)
    
    def keyPressEvent(self, event):
        if event.key() == QtCore.Qt.Key_Space:
            item = self.model().itemFromIndex(self.currentIndex())
            if not item.isEditable():
                # Space on non-editable items simulates a left click:
                self.leftClicked.emit(self.currentIndex())
        return QtGui.QTreeView.keyPressEvent(self, event)
            
    def moveCursor(self, cursor_action, keyboard_modifiers):
        current_index = self.currentIndex()
        current_row, current_column = current_index.row(), current_index.column()
        if cursor_action == QtGui.QTreeView.MoveUp:
            return current_index.sibling(current_row - 1, current_column)
        elif cursor_action == QtGui.QTreeView.MoveDown:
            return current_index.sibling(current_row + 1, current_column)
        elif cursor_action == QtGui.QTreeView.MoveLeft:
            return current_index.sibling(current_row, current_column - 1)
        elif cursor_action == QtGui.QTreeView.MoveRight:
            return current_index.sibling(current_row, current_column + 1)
        elif cursor_action == QtGui.QTreeView.MovePrevious:
            return current_index.sibling(current_row, current_column - 1)
        elif cursor_action == QtGui.QTreeView.MoveNext:
            return current_index.sibling(current_row, current_column + 1)
        else:
            return QtGui.QTreeView.moveCursor(self, cursor_action, keyboard_modifiers)
            
            
class AlternatingColorModel(QtGui.QStandardItemModel):
    def __init__(self, treeview):
        QtGui.QStandardItemModel.__init__(self)
        # How much darker in each channel is the alternate base color compared to the base color?
        palette = treeview.palette()
        normal_color = palette.color(QtGui.QPalette.Base)
        alternate_color = palette.color(QtGui.QPalette.AlternateBase)
        r, g, b, a = normal_color.getRgb()
        alt_r, alt_g, alt_b, alt_a = alternate_color.getRgb()
        self.delta_r = alt_r - r
        self.delta_g = alt_g - g
        self.delta_b = alt_b - b
        self.delta_a = alt_a - a
        
        # A cache, store brushes so we don't have to recalculate them. Is faster.
        self.alternate_brushes = {}
        
    def data(self, index, role):
        """When background color data is being requested, returns modified colours for every second row,
       according to the palette of the treeview. This has the effect of making the alternate colours
       visible even when custom colors have been set - the same shading will be applied to the custom
       colours. Only really looks sensible when the normal and alternate colors are similar."""
        if role == QtCore.Qt.BackgroundRole and index.row() % 2:
            normal_brush = QtGui.QStandardItemModel.data(self, index, QtCore.Qt.BackgroundRole)
            if normal_brush is not None:
                normal_color = normal_brush.color()
                try:
                    return self.alternate_brushes[normal_color.rgb()]
                except KeyError:
                    r, g, b, a = normal_color.getRgb()
                    alt_r = min(max(r + self.delta_r, 0), 255)
                    alt_g = min(max(g + self.delta_g, 0), 255)
                    alt_b = min(max(b + self.delta_b, 0), 255)
                    alt_a = min(max(a + self.delta_a, 0), 255)
                    alternate_color = QtGui.QColor(alt_r, alt_g, alt_b, alt_a)
                    alternate_brush = QtGui.QBrush(alternate_color)
                    self.alternate_brushes[normal_color.rgb()] = alternate_brush
                    return alternate_brush
        return QtGui.QStandardItemModel.data(self, index, role)


class ItemDelegate(QtGui.QStyledItemDelegate):
    """An item delegate with a fixed height
    and faint grey vertical lines between columns"""
    HEIGHT = 24
    def __init__(self, *args, **kwargs):
        QtGui.QStyledItemDelegate.__init__(self, *args, **kwargs)
        self._pen = QtGui.QPen()
        self._pen.setWidth(1)
        self._pen.setColor(QtGui.QColor.fromRgb(128,128,128,64))
        
    def sizeHint(self, *args):
        size = QtGui.QStyledItemDelegate.sizeHint(self, *args)
        return QtCore.QSize(size.width(), self.HEIGHT)
        
    def paint(self, painter, option, index):
        QtGui.QStyledItemDelegate.paint(self, painter, option, index)
        if index.column() > 0:
            painter.setPen(self._pen)
            painter.drawLine(option.rect.topLeft(), option.rect.bottomLeft())
<<<<<<< HEAD
        
        
=======
    

>>>>>>> 597bd1d1
class GroupTab(object):
    GLOBALS_COL_DELETE = 0
    GLOBALS_COL_NAME = 1
    GLOBALS_COL_VALUE = 2
    GLOBALS_COL_UNITS = 3
    GLOBALS_COL_EXPANSION = 4
    
    GLOBALS_ROLE_IS_DUMMY_ROW = QtCore.Qt.UserRole + 1
    GLOBALS_ROLE_SORT_DATA = QtCore.Qt.UserRole + 2
    GLOBALS_ROLE_PREVIOUS_TEXT = QtCore.Qt.UserRole + 3
    GLOBALS_ROLE_IS_BOOL = QtCore.Qt.UserRole + 4
    
    COLOR_ERROR = '#FF9999' # light red
    COLOR_OK = '#AAFFCC' # light green
    COLOR_BOOL_ON = '#66FF33' # bright green
    COLOR_BOOL_OFF = '#608060' # dark green
    COLOR_NAME = '#EFEFEF' # light grey

    GLOBALS_DUMMY_ROW_TEXT = '<Click to add global>'

    
    def __init__(self, tabWidget, globals_file, group_name):
    
        self.tabWidget = tabWidget
        
        loader = UiLoader()
        loader.registerCustomWidget(TreeView)
        self.ui = loader.load('group.ui')
        
        # Add the ui to the parent tabWidget:
        self.tabWidget.addTab(self.ui, group_name, closable=True)
        
        self.set_file_and_group_name(globals_file, group_name)
        
        self.globals_model = AlternatingColorModel(treeview=self.ui.treeView_globals)
        self.globals_model.setHorizontalHeaderLabels(['Delete', 'Name','Value','Units','Expansion'])
        self.globals_model.setSortRole(self.GLOBALS_ROLE_SORT_DATA)
        
        self.item_delegate = ItemDelegate()
        for col in range(self.globals_model.columnCount()):
            self.ui.treeView_globals.setItemDelegateForColumn(col, self.item_delegate)
        
        self.ui.treeView_globals.setModel(self.globals_model)
        self.ui.treeView_globals.setSelectionMode(QtGui.QTreeView.ExtendedSelection)
        self.ui.treeView_globals.setSortingEnabled(True)
        # Make it so the user can just start typing on an item to edit:
        self.ui.treeView_globals.setEditTriggers(QtGui.QTreeView.AnyKeyPressed |
                                                QtGui.QTreeView.EditKeyPressed)
        # Ensure the clickable region of the delete button doesn't extend forever:
        self.ui.treeView_globals.header().setStretchLastSection(False)
        # Setup stuff for a custom context menu:
        self.ui.treeView_globals.setContextMenuPolicy(QtCore.Qt.CustomContextMenu)
        # Make the actions for the context menu:
        self.action_globals_delete_selected = QtGui.QAction(QtGui.QIcon(':qtutils/fugue/minus'), 'Delete selected global(s)',  self.ui)
        self.action_globals_set_selected_true = QtGui.QAction(QtGui.QIcon(':qtutils/fugue/ui-check-box'), 'Set selected Booleans True',  self.ui)
        self.action_globals_set_selected_false = QtGui.QAction(QtGui.QIcon(':qtutils/fugue/ui-check-box-uncheck'), 'Set selected Booleans False',  self.ui)
        
        self.connect_signals()
                
        # Populate the model with globals from the h5 file:
        self.populate_model()
        # Set sensible column widths:
        for col in range(self.globals_model.columnCount()):
            self.ui.treeView_globals.resizeColumnToContents(col)
        if self.ui.treeView_globals.columnWidth(self.GLOBALS_COL_NAME) < 200:
            self.ui.treeView_globals.setColumnWidth(self.GLOBALS_COL_NAME, 200)
        if self.ui.treeView_globals.columnWidth(self.GLOBALS_COL_VALUE) < 200:
            self.ui.treeView_globals.setColumnWidth(self.GLOBALS_COL_VALUE, 200)
        if self.ui.treeView_globals.columnWidth(self.GLOBALS_COL_UNITS) < 100:
            self.ui.treeView_globals.setColumnWidth(self.GLOBALS_COL_UNITS, 100)
        if self.ui.treeView_globals.columnWidth(self.GLOBALS_COL_EXPANSION) < 100:
            self.ui.treeView_globals.setColumnWidth(self.GLOBALS_COL_EXPANSION, 100)
        self.ui.treeView_globals.resizeColumnToContents(self.GLOBALS_COL_DELETE)
        
    def connect_signals(self):
        self.ui.treeView_globals.leftClicked.connect(self.on_treeView_globals_leftClicked)
        self.ui.treeView_globals.customContextMenuRequested.connect(self.on_treeView_globals_context_menu_requested)
        self.action_globals_set_selected_true.triggered.connect(lambda: self.on_globals_set_selected_bools_triggered('True'))
        self.action_globals_set_selected_false.triggered.connect(lambda: self.on_globals_set_selected_bools_triggered('False'))
        self.action_globals_delete_selected.triggered.connect(self.on_globals_delete_selected_triggered)
        self.globals_model.itemChanged.connect(self.on_globals_model_item_changed)
        # A context manager with which we can temporarily disconnect the above connection.
        self.globals_model_item_changed_disconnected = DisconnectContextManager(self.globals_model.itemChanged, self.on_globals_model_item_changed)
    
    def set_file_and_group_name(self, globals_file, group_name):
        """Provided as a separate method so the main app can
        call it if the group gets renamed"""
        self.globals_file = globals_file
        self.group_name = group_name
        self.ui.label_globals_file.setText(globals_file)
        self.ui.label_group_name.setText(group_name)
        index = self.tabWidget.indexOf(self.ui)
        self.tabWidget.setTabText(index, group_name)
        self.tabWidget.setTabToolTip(index, '%s\n(%s)'%(group_name, globals_file))
    
    def set_tab_icon(self, icon_string):
        index = self.tabWidget.indexOf(self.ui)
        if icon_string is not None:
            icon = QtGui.QIcon(icon_string)
        else:
            icon = QtGui.QIcon()
        self.tabWidget.setTabIcon(index, icon)
        
    def populate_model(self):
        globals = runmanager.get_globals({self.group_name: self.globals_file})[self.group_name]
        globals_items = list(globals.items())
        globals_items.sort() # Ensure globals ordered alphabetically at load time
        for name, (value, units, expansion) in globals_items:
            row = self.make_global_row(name, value, units, expansion)
            self.globals_model.appendRow(row)
            value_item = row[self.GLOBALS_COL_VALUE]
            self.check_for_boolean_values(value_item)
            expansion_item = row[self.GLOBALS_COL_EXPANSION]
            self.on_globals_model_expansion_changed(expansion_item)
            
        # Add the dummy item at the end:
        dummy_delete_item = QtGui.QStandardItem()
        dummy_delete_item.setData(True, self.GLOBALS_ROLE_IS_DUMMY_ROW)
        dummy_delete_item.setFlags(QtCore.Qt.NoItemFlags)
        dummy_delete_item.setToolTip('Click to add global')
        
        dummy_name_item = QtGui.QStandardItem(self.GLOBALS_DUMMY_ROW_TEXT)
        dummy_name_item.setToolTip('Click to add global')
        dummy_name_item.setData(True, self.GLOBALS_ROLE_IS_DUMMY_ROW)
        dummy_name_item.setData(self.GLOBALS_DUMMY_ROW_TEXT, self.GLOBALS_ROLE_PREVIOUS_TEXT)
        dummy_name_item.setFlags(QtCore.Qt.ItemIsEnabled | QtCore.Qt.ItemIsEditable) # Clears the 'selectable' flag
        dummy_name_item.setBackground(QtGui.QColor(self.COLOR_NAME))
        
        dummy_value_item = QtGui.QStandardItem()
        dummy_value_item.setData(True, self.GLOBALS_ROLE_IS_DUMMY_ROW)
        dummy_value_item.setFlags(QtCore.Qt.NoItemFlags)
        dummy_value_item.setToolTip('Click to add global')
        
        dummy_units_item = QtGui.QStandardItem()
        dummy_units_item.setData(True, self.GLOBALS_ROLE_IS_DUMMY_ROW)
        dummy_units_item.setFlags(QtCore.Qt.NoItemFlags)
        dummy_units_item.setToolTip('Click to add global')
        
        dummy_expansion_item = QtGui.QStandardItem()
        dummy_expansion_item.setData(True, self.GLOBALS_ROLE_IS_DUMMY_ROW)
        dummy_expansion_item.setFlags(QtCore.Qt.NoItemFlags)
        dummy_expansion_item.setToolTip('Click to add global')
        
        self.globals_model.appendRow([dummy_delete_item, dummy_name_item, dummy_value_item, dummy_units_item, dummy_expansion_item])
    
    def make_global_row(self, name, value='', units='', expansion=''):
        logger.debug('%s:%s - make global row: %s '%(self.globals_file, self.group_name, name))
        # We just set some data here, other stuff is set in self.update_parse_indication
        # after runmanager has a chance to parse everything and get back to us about what
        # that data should be.
        
        delete_item = QtGui.QStandardItem()
        delete_item.setIcon(QtGui.QIcon(':qtutils/fugue/minus'))
        # Must be set to something so that the dummy row doesn't get sorted first:
        delete_item.setData(False, self.GLOBALS_ROLE_SORT_DATA)
        delete_item.setEditable(False)
        delete_item.setToolTip('Delete global from group.')

        name_item = QtGui.QStandardItem(name)
        name_item.setData(name, self.GLOBALS_ROLE_SORT_DATA)
        name_item.setData(name, self.GLOBALS_ROLE_PREVIOUS_TEXT)
        name_item.setToolTip(name)
        name_item.setBackground(QtGui.QColor(self.COLOR_NAME))
        
        value_item = QtGui.QStandardItem(value)
        value_item.setData(value, self.GLOBALS_ROLE_SORT_DATA)
        value_item.setData(str(value), self.GLOBALS_ROLE_PREVIOUS_TEXT)
        value_item.setToolTip('Evaluating...')
              
        units_item = QtGui.QStandardItem(units)
        units_item.setData(units, self.GLOBALS_ROLE_SORT_DATA)
        units_item.setData(units, self.GLOBALS_ROLE_PREVIOUS_TEXT)
        units_item.setData(False, self.GLOBALS_ROLE_IS_BOOL)
        units_item.setToolTip('')
        
        expansion_item = QtGui.QStandardItem(expansion)
        expansion_item.setData(expansion, self.GLOBALS_ROLE_SORT_DATA)
        expansion_item.setData(expansion, self.GLOBALS_ROLE_PREVIOUS_TEXT)
        expansion_item.setToolTip('')
        
        row = [delete_item, name_item, value_item, units_item, expansion_item]
        return row
        
    def on_treeView_globals_leftClicked(self, index):
        item = self.globals_model.itemFromIndex(index)
        # The 'name' item in the same row:
        name_index = index.sibling(index.row(), self.GLOBALS_COL_NAME)
        name_item = self.globals_model.itemFromIndex(name_index)
        global_name = name_item.text()
        if item.data(self.GLOBALS_ROLE_IS_DUMMY_ROW):
            # They clicked on an 'add new global' row. Enter editing
            # mode on the name item so they can enter a name for 
            # the new global:
            self.ui.treeView_globals.setCurrentIndex(name_index)
            self.ui.treeView_globals.edit(name_index)
        elif item.data(self.GLOBALS_ROLE_IS_BOOL):
            # It's a bool indicator. Toggle it
            value_item = self.get_global_item_by_name(global_name, self.GLOBALS_COL_VALUE)
            if value_item.text() == 'True':
                value_item.setText('False')
            elif value_item.text() == 'False':
                value_item.setText('True')
            else:
                raise AssertionError('expected boolean value')
            # Clear selection, it's hard to see the colours through the selection:
            self.ui.treeView_globals.clearSelection()
        elif item.column() == self.GLOBALS_COL_DELETE:
            # They clicked a delete button.
            self.delete_global(global_name)
        elif not item.data(self.GLOBALS_ROLE_IS_BOOL):
            # Edit whatever it is:
            if (self.ui.treeView_globals.currentIndex() != index
                    or self.ui.treeView_globals.state() != QtGui.QTreeView.EditingState):
                self.ui.treeView_globals.setCurrentIndex(index)
                self.ui.treeView_globals.edit(index)
    
    def on_globals_model_item_changed(self, item):
        if item.column() == self.GLOBALS_COL_NAME:
            self.on_globals_model_name_changed(item)
        elif item.column() == self.GLOBALS_COL_VALUE:
            self.on_globals_model_value_changed(item)
        elif item.column() == self.GLOBALS_COL_UNITS:
            self.on_globals_model_units_changed(item)
        elif item.column() == self.GLOBALS_COL_EXPANSION:
            self.on_globals_model_expansion_changed(item)
            
    def on_globals_model_name_changed(self, item): 
        """Handles global renaming and creation of new globals due to the user
        editing the <click to add global> item"""
        item_text = item.text()
        if item.data(self.GLOBALS_ROLE_IS_DUMMY_ROW):
            if item_text != self.GLOBALS_DUMMY_ROW_TEXT:
                # The user has made a new global by editing the <click to add global> item
                global_name = item_text
                self.new_global(global_name)
        else:
            # User has renamed a global.
            new_global_name = item_text
            previous_global_name = item.data(self.GLOBALS_ROLE_PREVIOUS_TEXT)
            # Ensure the name actually changed, rather than something else about the item:
            if new_global_name != previous_global_name:
                self.rename_global(previous_global_name, new_global_name)
    
    def on_globals_model_value_changed(self, item):
        index = item.index()
        new_value = item.text()
        previous_value = item.data(self.GLOBALS_ROLE_PREVIOUS_TEXT)
        name_index = index.sibling(index.row(), self.GLOBALS_COL_NAME)
        name_item = self.globals_model.itemFromIndex(name_index)
        global_name = name_item.text()
        # Ensure the value actually changed, rather than something else about the item:
        if new_value != previous_value:
            self.change_global_value(global_name, previous_value, new_value)
    
    def on_globals_model_units_changed(self, item):
        index = item.index()
        new_units = item.text()
        previous_units = item.data(self.GLOBALS_ROLE_PREVIOUS_TEXT)
        name_index = index.sibling(index.row(), self.GLOBALS_COL_NAME)
        name_item = self.globals_model.itemFromIndex(name_index)
        global_name = name_item.text()
        # If it's a boolean value, ensure the check state matches the bool state:
        if item.data(self.GLOBALS_ROLE_IS_BOOL):
            value_item = self.get_global_item_by_name(global_name, self.GLOBALS_COL_VALUE)
            if value_item.text() == 'True':
                item.setCheckState(QtCore.Qt.Checked)
            elif value_item.text() == 'False':
                item.setCheckState(QtCore.Qt.Unchecked)
            else:
                raise AssertionError('expected boolean value')
        # Ensure the value actually changed, rather than something else about the item:
        if new_units != previous_units:
            self.change_global_units(global_name, previous_units, new_units)
    
    def on_globals_model_expansion_changed(self, item):
        index = item.index()
        new_expansion = item.text()
        previous_expansion = item.data(self.GLOBALS_ROLE_PREVIOUS_TEXT)
        name_index = index.sibling(index.row(), self.GLOBALS_COL_NAME)
        name_item = self.globals_model.itemFromIndex(name_index)
        global_name = name_item.text()
        # Don't want icon changing to recurse - which happens even if it is the same icon.
        # So disconnect the signal temporarily:
        with self.globals_model_item_changed_disconnected:
            if new_expansion == 'outer':
                item.setIcon(QtGui.QIcon(':qtutils/custom/outer'))
                item.setToolTip('This global will be interpreted as a list of values, and will ' +
                                'be outer producted with other lists to form a larger parameter space.')
            elif new_expansion:
                item.setIcon(QtGui.QIcon(':qtutils/custom/zip'))
                item.setToolTip('This global will be interpreted as a list of values, and will ' +
                                'be iterated over in lock-step with other globals in the \'%s\' zip group.'%new_expansion)
            else:
                item.setData(None, QtCore.Qt.DecorationRole)
                item.setToolTip('This global will be interpreted as a single value and passed to compilation as-is.')
        # Ensure the value actually changed, rather than something else about the item:
        if new_expansion != previous_expansion:
            self.change_global_expansion(global_name, previous_expansion, new_expansion)
            
    def on_treeView_globals_context_menu_requested(self, point):
        menu = QtGui.QMenu(self.ui)
        menu.addAction(self.action_globals_set_selected_true)
        menu.addAction(self.action_globals_set_selected_false)
        menu.addAction(self.action_globals_delete_selected)
        menu.exec_(QtGui.QCursor.pos())
   
    def on_globals_delete_selected_triggered(self):
        selected_indexes = self.ui.treeView_globals.selectedIndexes()
        selected_items = (self.globals_model.itemFromIndex(index) for index in selected_indexes)
        name_items = [item for item in selected_items if item.column() == self.GLOBALS_COL_NAME]
        # If multiple selected, show 'delete n groups?' message.
        # Otherwise, pass confirm=True to self.delete_global so it can show the regular message.
        confirm_multiple = (len(name_items) > 1)
        if confirm_multiple:
            if not question_dialog("Delete %d globals?"%len(name_items)):
                return
        for item in name_items:
            global_name = item.text()
            self.delete_global(global_name, confirm=not confirm_multiple)
    
    def on_globals_set_selected_bools_triggered(self, state):
        selected_indexes = self.ui.treeView_globals.selectedIndexes()
        selected_items = [self.globals_model.itemFromIndex(index) for index in selected_indexes]
        value_items = [item for item in selected_items if item.column() == self.GLOBALS_COL_VALUE]
        units_items = [item for item in selected_items if item.column() == self.GLOBALS_COL_UNITS]
        for value_item, units_item in zip(value_items, units_items):
            if units_item.data(self.GLOBALS_ROLE_IS_BOOL):
                value_item.setText(state)
        
    def close(self):
        # It is up to the main runmanager class to drop references
        # to this instance before or after calling this method, so
        # that after the tabWidget no longer owns our widgets, both
        # the widgets and the instance will be garbage collected.
        index = self.tabWidget.indexOf(self.ui)
        self.tabWidget.removeTab(index)
        
    def get_global_item_by_name(self, global_name, column, previous_name=None):
        """Returns an item from the row representing a global in the globals model.
        Which item is returned is set by the column argument."""
        possible_name_items = self.globals_model.findItems(global_name, column=self.GLOBALS_COL_NAME)
        if previous_name is not None:
            # Filter by previous name, useful for telling rows apart when a rename is in progress
            # and two rows may temporarily contain the same name (though the rename code with throw
            # an error and revert it).
            possible_name_items = [item for item in possible_name_items
<<<<<<< HEAD
                                       if item.data(self.GLOBALS_ROLE_PREVIOUS_TEXT) == previous_name]
=======
                                       if item.data(self.GLOBALS_ROLE_PREVIOUS_TEXT).toString() == previous_name]
        elif global_name != self.GLOBALS_DUMMY_ROW_TEXT:
            # Don't return the dummy item unless they asked for it explicitly - if a new global is being
            # created, its name might be simultaneously present in its own row and the dummy row too.
            possible_name_items = [item for item in possible_name_items
                                       if not item.data(self.GLOBALS_ROLE_IS_DUMMY_ROW).toBool()]
>>>>>>> 597bd1d1
        if len(possible_name_items) > 1:
            raise ValueError('Multiple items found')
        elif not possible_name_items:
            raise ValueError('No item found')
        name_item = possible_name_items[0]
        name_index = name_item.index()
        # Found the name item, get the sibling item for the column requested:
        item_index = name_index.sibling(name_index.row(), column)
        item = self.globals_model.itemFromIndex(item_index)
        return item
        
    def new_global(self, global_name):
        logger.info('%s:%s - new global: %s'%(self.globals_file, self.group_name, global_name))
        item = self.get_global_item_by_name(global_name, self.GLOBALS_COL_NAME,
                                           previous_name=self.GLOBALS_DUMMY_ROW_TEXT)
        try:
            runmanager.new_global(self.globals_file, self.group_name, global_name)
        except Exception as e:
            error_dialog(str(e))
        else:
            # Insert the newly created global into the model:
            global_row = self.make_global_row(global_name)
            last_index = self.globals_model.rowCount()
            # Insert it as the row before the last (dummy) row: 
            self.globals_model.insertRow(last_index-1, global_row)
            # Go into edit mode on the 'value' item:
            value_item = self.get_global_item_by_name(global_name, self.GLOBALS_COL_VALUE,
                                                      previous_name=global_name)
            value_item_index = value_item.index()
            self.ui.treeView_globals.setCurrentIndex(value_item_index)
            self.ui.treeView_globals.edit(value_item_index)
            self.globals_changed()
        finally:
            # Set the dummy row's text back ready for another group to be created:
            item.setText(self.GLOBALS_DUMMY_ROW_TEXT)
    
    def rename_global(self, previous_global_name, new_global_name):
        logger.info('%s:%s - rename global: %s -> %s'%(self.globals_file, self.group_name, previous_global_name, new_global_name))
        item = self.get_global_item_by_name(new_global_name, self.GLOBALS_COL_NAME,
                                            previous_name=previous_global_name)
        try:
            runmanager.rename_global(self.globals_file, self.group_name, previous_global_name, new_global_name)
        except Exception as e:
            error_dialog(str(e))
            # Set the item text back to the old name, since the rename failed:
            item.setText(previous_global_name)
        else:
            item.setData(new_global_name, self.GLOBALS_ROLE_PREVIOUS_TEXT)
            item.setData(new_global_name, self.GLOBALS_ROLE_SORT_DATA)
            item.setToolTip(new_global_name)
            self.globals_changed()
            value_item = self.get_global_item_by_name(new_global_name, self.GLOBALS_COL_VALUE)
            value = qstring_to_unicode(value_item.text())
            if not value:
                # Go into editing the units item automatically:
                value_item_index = value_item.index()
                self.ui.treeView_globals.setCurrentIndex(value_item_index)
                self.ui.treeView_globals.edit(value_item_index)
                
    def change_global_value(self, global_name, previous_value, new_value):
        logger.info('%s:%s - change global value: %s = %s -> %s'%(self.globals_file, self.group_name, global_name, previous_value, new_value))
        item = self.get_global_item_by_name(global_name, self.GLOBALS_COL_VALUE)
        try:
            runmanager.set_value(self.globals_file, self.group_name, global_name, new_value)
        except Exception as e:
            error_dialog(str(e))
            # Set the item text back to the old name, since the change failed:
            item.setText(previous_value)
        else:
            item.setData(new_value, self.GLOBALS_ROLE_PREVIOUS_TEXT)
            item.setData(new_value, self.GLOBALS_ROLE_SORT_DATA)
            self.check_for_boolean_values(item)
            item.setData(None, QtCore.Qt.BackgroundRole)
            item.setIcon(QtGui.QIcon(':qtutils/fugue/hourglass'))
            item.setToolTip('Evaluating...')
            self.globals_changed()
            units_item = self.get_global_item_by_name(global_name, self.GLOBALS_COL_UNITS)
<<<<<<< HEAD
            units = units_item.text()
            if not (previous_value or units):
=======
            units = qstring_to_unicode(units_item.text())
            if not units:
>>>>>>> 597bd1d1
                # Go into editing the units item automatically:
                units_item_index = units_item.index()
                self.ui.treeView_globals.setCurrentIndex(units_item_index)
                self.ui.treeView_globals.edit(units_item_index)
    
    def change_global_units(self, global_name, previous_units, new_units):
        logger.info('%s:%s - change units: %s = %s -> %s'%
                        (self.globals_file, self.group_name, global_name, previous_units, new_units))
        item = self.get_global_item_by_name(global_name, self.GLOBALS_COL_UNITS)
        try:
            runmanager.set_units(self.globals_file, self.group_name, global_name, new_units)
        except Exception as e:
            error_dialog(str(e))
            # Set the item text back to the old units, since the change failed:
            item.setText(previous_units)
        else:
            item.setData(new_units, self.GLOBALS_ROLE_PREVIOUS_TEXT)
            item.setData(new_units, self.GLOBALS_ROLE_SORT_DATA)
    
    def change_global_expansion(self, global_name, previous_expansion, new_expansion):
        logger.info('%s:%s - change expansion: %s = %s -> %s'%
                        (self.globals_file, self.group_name, global_name, previous_expansion, new_expansion))
        item = self.get_global_item_by_name(global_name, self.GLOBALS_COL_EXPANSION)
        try:
            runmanager.set_expansion(self.globals_file, self.group_name, global_name, new_expansion)
        except Exception as e:
            error_dialog(str(e))
            # Set the item text back to the old units, since the change failed:
            item.setText(previous_expansion)
        else:
            item.setData(new_expansion, self.GLOBALS_ROLE_PREVIOUS_TEXT)
            item.setData(new_expansion, self.GLOBALS_ROLE_SORT_DATA)
            self.globals_changed()
            
    def check_for_boolean_values(self, item):
        """Checks if the value is 'True' or 'False'. If either, makes the units
        cell checkable, uneditable, and coloured to indicate the state. The units cell
        can then be clicked to toggle the value."""
        index = item.index()
        value = item.text()
        name_index = index.sibling(index.row(), self.GLOBALS_COL_NAME)
        units_index = index.sibling(index.row(), self.GLOBALS_COL_UNITS)
        name_item = self.globals_model.itemFromIndex(name_index)
        units_item = self.globals_model.itemFromIndex(units_index)
        global_name = name_item.text()
        logger.debug('%s:%s - check for boolean values: %s'%
                        (self.globals_file, self.group_name, global_name))
        if value == 'True':
            units_item.setData(True, self.GLOBALS_ROLE_IS_BOOL)
            units_item.setText('Bool')
            units_item.setEditable(False)
            units_item.setCheckable(True)
            units_item.setCheckState(QtCore.Qt.Checked)
            units_item.setBackground(QtGui.QBrush(QtGui.QColor(self.COLOR_BOOL_ON)))
        elif value == 'False':
            units_item.setData(True, self.GLOBALS_ROLE_IS_BOOL)
            units_item.setText('Bool')
            units_item.setEditable(False)
            units_item.setCheckable(True)
            units_item.setCheckState(QtCore.Qt.Unchecked)
            units_item.setBackground(QtGui.QBrush(QtGui.QColor(self.COLOR_BOOL_OFF)))
        else:
            was_bool = units_item.data(self.GLOBALS_ROLE_IS_BOOL)
            units_item.setData(False, self.GLOBALS_ROLE_IS_BOOL)
            units_item.setEditable(True)
            units_item.setCheckable(False)
            # Checkbox still visible unless we do the following:
            units_item.setData(None, QtCore.Qt.CheckStateRole)
            units_item.setData(None, QtCore.Qt.BackgroundRole)
            if was_bool:
                # If the item was a bool and now isn't, clear the units
                # and go into editing so the user can enter a new units string:
                units_item.setText('')
                self.ui.treeView_globals.setCurrentIndex(units_item.index())
                self.ui.treeView_globals.edit(units_item.index())
    
    def globals_changed(self):
        """Called whenever something about a global has changed.
        call app.globals_changed to inform the main application
        that it needs to parse globals again.
        self.update_parse_indication will be called by the main app
        when parsing is done, and will set the colours and tooltips
        appropriately"""
        # Tell the main app about it:
        app.globals_changed()
    
    def delete_global(self, global_name, confirm=True):
        logger.info('%s:%s - delete global: %s'%
                        (self.globals_file, self.group_name, global_name))
        if confirm:
            if not question_dialog("Delete the global '%s'?"%global_name):
                return
        runmanager.delete_global(self.globals_file, self.group_name, global_name)
        # Find the entry for this global in self.globals_model and remove it:
        name_item = self.get_global_item_by_name(global_name, self.GLOBALS_COL_NAME)
        self.globals_model.removeRow(name_item.row())
        self.globals_changed()
    
    def update_parse_indication(self, active_groups, sequence_globals, evaled_globals):
        # Check that we are an active group:
        if self.group_name in active_groups and active_groups[self.group_name] == self.globals_file:
            tab_contains_errors = False
            for global_name, value in evaled_globals[self.group_name].items():
                name_item = self.get_global_item_by_name(global_name, self.GLOBALS_COL_NAME)
                value_item = self.get_global_item_by_name(global_name, self.GLOBALS_COL_VALUE)
                units_item = self.get_global_item_by_name(global_name, self.GLOBALS_COL_UNITS)
                expansion_item = self.get_global_item_by_name(global_name, self.GLOBALS_COL_EXPANSION)
                delete_item = self.get_global_item_by_name(global_name, self.GLOBALS_COL_DELETE)
                ignore, ignore, expansion = sequence_globals[self.group_name][global_name]
                # Temporarily disconnect the item_changed signal on the model so that we can
                # set the expansion type without triggering another preparse - the parsing has
                # already been done with the new expansion type.
                with self.globals_model_item_changed_disconnected:
                    expansion_item.setData(expansion, self.GLOBALS_ROLE_PREVIOUS_TEXT)
                    expansion_item.setData(expansion, self.GLOBALS_ROLE_SORT_DATA)
                # The next line will now trigger item_changed, but it will not be detected as an
                # actual change to the expansion type, because previous_text will match text.
                # So it will not look like a change and will not trigger preparsing. However
                # It is still important that other triggers be processed, such as setting the
                # icon in the expansion item, so that will still occur in the callback.
                expansion_item.setText(expansion)
                if isinstance(value, Exception):
                    value_item.setBackground(QtGui.QBrush(QtGui.QColor(self.COLOR_ERROR)))
                    value_item.setIcon(QtGui.QIcon(':qtutils/fugue/exclamation'))
                    tooltip = '%s: %s'%(value.__class__.__name__, value.message)
                    tab_contains_errors = True
                else:
                    value_item.setBackground(QtGui.QBrush(QtGui.QColor(self.COLOR_OK)))
                    value_item.setData(None, QtCore.Qt.DecorationRole)
                    tooltip = repr(value)
                value_item.setToolTip(tooltip)
            if tab_contains_errors:
                self.set_tab_icon(':qtutils/fugue/exclamation')
            else:
                self.set_tab_icon(None)
        else:
            # Clear everything:
            self.set_tab_icon(None)
            for row in range(self.globals_model.rowCount()):
                item = self.globals_model.item(row, self.GLOBALS_COL_VALUE)
                if item.data(self.GLOBALS_ROLE_IS_DUMMY_ROW):
                    continue
                item.setData(None, QtCore.Qt.DecorationRole)
                item.setToolTip('Group inactive')
                item.setData(None, QtCore.Qt.BackgroundRole)


class RunmanagerMainWindow(QtGui.QMainWindow):
    firstActivation = Signal()
    def __init__(self, *args, **kwargs):
        QtGui.QMainWindow.__init__(self, *args, **kwargs)
        self._previously_activated = False
        
    def closeEvent(self, event):
        if app.on_close_event():
            return QtGui.QMainWindow.closeEvent(self, event)
        else:
            event.ignore()
    
    def event(self, event):
        result = QtGui.QMainWindow.event(self, event)
        if event.type() == QtCore.QEvent.WindowActivate:
            if not self._previously_activated:
                self._previously_activated = True
                self.firstActivation.emit()
        return result 

       
class PoppedOutOutputBoxWindow(QtGui.QDialog):
    def closeEvent(self, event):
        app.on_output_popout_button_clicked()
       
       
class RunManager(object):
    
    # Constants for the model in the axes tab:
    AXES_COL_NAME = 0
    AXES_COL_LENGTH = 1
    AXES_COL_SHUFFLE = 2
    
    # Constants for the model in the groups tab:
    GROUPS_COL_NAME = 0
    GROUPS_COL_ACTIVE = 1
    GROUPS_COL_DELETE = 2
    GROUPS_COL_OPENCLOSE = 3
    GROUPS_ROLE_IS_DUMMY_ROW = QtCore.Qt.UserRole + 1
    GROUPS_ROLE_PREVIOUS_NAME = QtCore.Qt.UserRole + 2
    GROUPS_ROLE_SORT_DATA = QtCore.Qt.UserRole + 3
    GROUPS_ROLE_GROUP_IS_OPEN = QtCore.Qt.UserRole + 4
    GROUPS_DUMMY_ROW_TEXT = '<Click to add group>'

    def __init__(self):
    
        loader = UiLoader()
        loader.registerCustomWidget(FingerTabWidget)
        loader.registerCustomWidget(TreeView)
        self.ui = loader.load('main.ui', RunmanagerMainWindow())

        self.output_box = OutputBox(self.ui.verticalLayout_output_tab)
        
        # Add a 'pop-out' button to the output tab:
        output_tab_index = self.ui.tabWidget.indexOf(self.ui.tab_output)
        self.output_popout_button = QtGui.QToolButton(self.ui.tabWidget.parent())
        self.output_popout_button.setIcon(QtGui.QIcon(':/qtutils/fugue/arrow-out'))
        self.output_popout_button.setToolTip('Toggle whether the output box is in a separate window')
        self.ui.tabWidget.tabBar().setTabButton(output_tab_index, QtGui.QTabBar.RightSide, self.output_popout_button)
        # Whether or not the output box is currently popped out:
        self.output_box_is_popped_out = False
        # The window it will be moved to when popped out:
        self.output_box_window = PoppedOutOutputBoxWindow(self.ui, QtCore.Qt.WindowSystemMenuHint)
        self.output_box_window_verticalLayout = QtGui.QVBoxLayout(self.output_box_window) 
        self.output_box_window_verticalLayout.setContentsMargins(0,0,0,0)
        self.output_box_window.setWindowTitle('runmanager output')
        self.output_box_window.resize(800,1000)
        
        self.setup_config()
        self.setup_axes_tab()
        self.setup_groups_tab()
        self.connect_signals()
        
        # The last location from which a labscript file was selected, defaults to labscriptlib:
        self.last_opened_labscript_folder = self.exp_config.get('paths','labscriptlib')
        # The last location from which a globals file was selected, defaults to experiment_shot_storage:
        self.last_opened_globals_folder = self.exp_config.get('paths', 'experiment_shot_storage')
        # The last file to which the user saved or loaded a configuration, defaults to experiment_shot_storage/runmanager.ini:
        self.last_save_config_file = os.path.join(self.exp_config.get('paths', 'experiment_shot_storage'), 'runmanager.ini')
        # The last manually selected shot output folder, defaults to experiment_shot_storage:
        self.last_selected_shot_output_folder = self.exp_config.get('paths', 'experiment_shot_storage')
        self.shared_drive_prefix = self.exp_config.get('paths', 'shared_drive')
        self.experiment_shot_storage = self.exp_config.get('paths','experiment_shot_storage')
        # Store the currently open groups as {(globals_filename, group_name): GroupTab}
        self.currently_open_groups = {}
        
        # A thread that will evaluate globals when they change, allowing us to show
        # their values and any errors in the tabs they came from.
        self.preparse_globals_thread = threading.Thread(target=self.preparse_globals)
        self.preparse_globals_thread.daemon = True
        # A threading.Event to inform the preparser thread when globals have changed,
        # and thus need parsing again:
        self.preparse_globals_required = threading.Event()
        self.preparse_globals_thread.start()
        
        # A flag telling the compilation thread to abort:
        self.compilation_aborted = threading.Event()
        
        # A few attributes for self.guess_expansion_modes() to keep track of its state,
        # and thus detect changes:
        self.previous_evaled_globals = {}
        self.previous_global_hierarchy = {}
        self.previous_expansion_types = {}
        self.previous_expansions = {}
        
        # Start the loop that allows compilations to be queued up:
        self.compile_queue = Queue.Queue()
        self.compile_queue_thread = threading.Thread(target=self.compile_loop)
        self.compile_queue_thread.daemon = True
        self.compile_queue_thread.start()
        
        # Another loop, for submitting to mise in a separate thread:
        self.mise_submission_queue = Queue.Queue()
        self.mise_submission_queue_thread = threading.Thread(target=self.mise_submission_loop)
        self.mise_submission_queue_thread.daemon = True
        self.mise_submission_queue_thread.start()
        
        # Start the compiler subprocess:
        self.to_child, self.from_child, self.child = zprocess.subprocess_with_queues('batch_compiler.py', self.output_box.port)
        
        # Start a thread to monitor the time of day and create new shot output folders for each day:
        self.output_folder_update_required = threading.Event()
        inthread(self.rollover_shot_output_folder)
        
        # The data from the last time we saved the configuration, so we can know if something's changed:
        self.last_save_data = None
        
        # autoload a config file, if labconfig is set to do so:
        try:
            autoload_config_file = self.exp_config.get('runmanager', 'autoload_config_file')
        except Exception:
            self.output_box.output('Ready.\n\n')
        else:
            self.ui.setEnabled(False)
            self.output_box.output('Loading default config file %s...'%autoload_config_file)
            
            def load_the_config_file():
                try:
                    self.load_configuration(autoload_config_file)
                    self.output_box.output('done.\n')
                finally:
                    self.ui.setEnabled(True)
                    self.output_box.output('Ready.\n\n')
            
            # Defer this until 50ms after the window has shown,
            # so that the GUI pops up faster in the meantime
            self.ui.firstActivation.connect(lambda: QtCore.QTimer.singleShot(50, load_the_config_file))
                  
        self.ui.show()       
        
    def setup_config(self):
        config_path = os.path.join(config_prefix,'%s.ini'%socket.gethostname())
        required_config_params = {"DEFAULT":["experiment_name"],
                                  "programs":["text_editor",
                                              "text_editor_arguments",
                                             ],
                                  "ports":['BLACS', 'runviewer'],
                                  "paths":["shared_drive",
                                           "experiment_shot_storage",
                                           "labscriptlib",
                                          ],
                                 }
        self.exp_config = LabConfig(config_path, required_config_params)
        
    def setup_axes_tab(self):
        self.axes_model = QtGui.QStandardItemModel()
        
        # Setup the model columns and link to the treeview
        name_header_item = QtGui.QStandardItem('Name')
        name_header_item.setToolTip('The name of the global or zip group being iterated over')
        self.axes_model.setHorizontalHeaderItem(self.AXES_COL_NAME, name_header_item)
        
        length_header_item = QtGui.QStandardItem('Length')
        length_header_item.setToolTip('The number of elements in the axis of the parameter space')
        self.axes_model.setHorizontalHeaderItem(self.AXES_COL_LENGTH, length_header_item)
        
        shuffle_header_item = QtGui.QStandardItem('Shuffle')
        shuffle_header_item.setToolTip('Whether or not the order of the axis should be randomised')
        shuffle_header_item.setIcon(QtGui.QIcon(':qtutils/fugue/arrow-switch'))
        self.axes_model.setHorizontalHeaderItem(self.AXES_COL_SHUFFLE, shuffle_header_item)
        
        self.ui.treeView_axes.setModel(self.axes_model)
        
        # Setup stuff for a custom context menu:
        self.ui.treeView_axes.setContextMenuPolicy(QtCore.Qt.CustomContextMenu)
        
        # Make the actions for the context menu:
        self.action_axes_check_selected = QtGui.QAction(QtGui.QIcon(':qtutils/fugue/ui-check-box'),
                                                        'Check selected', self.ui)
        self.action_axes_uncheck_selected = QtGui.QAction(QtGui.QIcon(':qtutils/fugue/ui-check-box-uncheck'),
                                                          'Uncheck selected', self.ui)
            
    def setup_groups_tab(self):
        self.groups_model = QtGui.QStandardItemModel()
        self.groups_model.setHorizontalHeaderLabels(['File/group name','Active','Delete','Open/Close'])
        self.groups_model.setSortRole(self.GROUPS_ROLE_SORT_DATA)
        self.item_delegate = ItemDelegate()
        self.ui.treeView_groups.setModel(self.groups_model)
        for col in range(self.groups_model.columnCount()):
            self.ui.treeView_groups.setItemDelegateForColumn(col, self.item_delegate)
        self.ui.treeView_groups.setAnimated(True) # Pretty
        self.ui.treeView_groups.setSelectionMode(QtGui.QTreeView.ExtendedSelection)
        self.ui.treeView_groups.setSortingEnabled(True)
        # Set column widths:
        self.ui.treeView_groups.setColumnWidth(self.GROUPS_COL_NAME, 400)
        # Make it so the user can just start typing on an item to edit:
        self.ui.treeView_groups.setEditTriggers(QtGui.QTreeView.AnyKeyPressed |
                                                QtGui.QTreeView.EditKeyPressed |
                                                QtGui.QTreeView.SelectedClicked)
        # Ensure the clickable region of the open/close button doesn't extend forever:
        self.ui.treeView_groups.header().setStretchLastSection(False)
        # Shrink columns other than the 'name' column to the size of their headers:
        for column in range(self.groups_model.columnCount()):
            if column != self.GROUPS_COL_NAME:
                self.ui.treeView_groups.resizeColumnToContents(column)

        self.ui.treeView_groups.setTextElideMode(QtCore.Qt.ElideMiddle)
        # Setup stuff for a custom context menu:
        self.ui.treeView_groups.setContextMenuPolicy(QtCore.Qt.CustomContextMenu)
        
        # Make the actions for the context menu:
        self.action_groups_set_selection_active = QtGui.QAction(QtGui.QIcon(':qtutils/fugue/ui-check-box'), 'Set selected group(s) active', self.ui)
        self.action_groups_set_selection_inactive = QtGui.QAction(QtGui.QIcon(':qtutils/fugue/ui-check-box-uncheck'), 'Set selected group(s) inactive', self.ui)
        self.action_groups_delete_selected = QtGui.QAction(QtGui.QIcon(':qtutils/fugue/minus'), 'Delete selected group(s)', self.ui)
        self.action_groups_open_selected = QtGui.QAction(QtGui.QIcon(':/qtutils/fugue/plus'), 'Open selected group(s)', self.ui)
        self.action_groups_close_selected_groups = QtGui.QAction(QtGui.QIcon(':/qtutils/fugue/cross'), 'Close selected group(s)', self.ui)
        self.action_groups_close_selected_files = QtGui.QAction(QtGui.QIcon(':/qtutils/fugue/cross'), 'Close selected file(s)', self.ui)

        # A counter for keeping track of the recursion depth of self._groups_model_active_changed().
        # This is used so that some actions can be taken in response to initial data changes, but
        # not to flow-on changes made by the method itself:
        self.on_groups_model_active_changed_recursion_depth = 0
        
    def connect_signals(self):
        # The button that pops the output box in and out:
        self.output_popout_button.clicked.connect(self.on_output_popout_button_clicked)
        
        # The menu items:
        self.ui.actionSave_configuration.triggered.connect(self.on_save_configuration_triggered)
        self.ui.actionLoad_configuration.triggered.connect(self.on_load_configuration_triggered)
        self.ui.actionQuit.triggered.connect(self.ui.close)
        
        # labscript file and folder selection stuff:
        self.ui.toolButton_select_labscript_file.clicked.connect(self.on_select_labscript_file_clicked)
        self.ui.toolButton_select_shot_output_folder.clicked.connect(self.on_select_shot_output_folder_clicked)
        self.ui.toolButton_edit_labscript_file.clicked.connect(self.on_edit_labscript_file_clicked)
        self.ui.toolButton_reset_shot_output_folder.clicked.connect(self.on_reset_shot_output_folder_clicked)
        self.ui.lineEdit_labscript_file.textChanged.connect(self.on_labscript_file_text_changed)
        self.ui.lineEdit_shot_output_folder.textChanged.connect(self.on_shot_output_folder_text_changed)
        
        # compile/send to mise toggling:
        self.ui.radioButton_compile.toggled.connect(self.on_compile_toggled)
        self.ui.radioButton_send_to_mise.toggled.connect(self.on_send_to_mise_toggled)
        
        # Control buttons; engage, abort, restart subprocess:
        self.ui.pushButton_engage.clicked.connect(self.on_engage_clicked)
        self.ui.pushButton_abort.clicked.connect(self.on_abort_clicked)
        self.ui.pushButton_restart_subprocess.clicked.connect(self.on_restart_subprocess_clicked)
        
        # Tab closebutton clicked:
        self.ui.tabWidget.tabCloseRequested.connect(self.on_tabCloseRequested)
        
        # Axes tab; right click menu, menu actions, reordering
        self.ui.treeView_axes.customContextMenuRequested.connect(self.on_treeView_axes_context_menu_requested)
        self.action_axes_check_selected.triggered.connect(self.on_axes_check_selected_triggered)
        self.action_axes_uncheck_selected.triggered.connect(self.on_axes_uncheck_selected_triggered)
        self.ui.toolButton_axis_to_top.clicked.connect(self.on_axis_to_top_clicked)
        self.ui.toolButton_axis_up.clicked.connect(self.on_axis_up_clicked)
        self.ui.toolButton_axis_down.clicked.connect(self.on_axis_down_clicked)
        self.ui.toolButton_axis_to_bottom.clicked.connect(self.on_axis_to_bottom_clicked)
        
        # Groups tab; right click menu, menu actions, open globals file, new globals file, diff globals file, 
        self.ui.treeView_groups.customContextMenuRequested.connect(self.on_treeView_groups_context_menu_requested)
        self.action_groups_set_selection_active.triggered.connect(lambda: self.on_groups_set_selection_active_triggered(QtCore.Qt.Checked))
        self.action_groups_set_selection_inactive.triggered.connect(lambda: self.on_groups_set_selection_active_triggered(QtCore.Qt.Unchecked))
        self.action_groups_delete_selected.triggered.connect(self.on_groups_delete_selected_triggered)
        self.action_groups_open_selected.triggered.connect(self.on_groups_open_selected_triggered)
        self.action_groups_close_selected_groups.triggered.connect(self.on_groups_close_selected_groups_triggered)
        self.action_groups_close_selected_files.triggered.connect(self.on_groups_close_selected_files_triggered)

        self.ui.pushButton_open_globals_file.clicked.connect(self.on_open_globals_file_clicked)
        self.ui.pushButton_new_globals_file.clicked.connect(self.on_new_globals_file_clicked)
        self.ui.pushButton_diff_globals_file.clicked.connect(self.on_diff_globals_file_clicked)
        self.ui.treeView_groups.leftClicked.connect(self.on_treeView_groups_leftClicked)
        self.ui.treeView_groups.doubleLeftClicked.connect(self.on_treeView_groups_doubleLeftClicked)
        self.groups_model.itemChanged.connect(self.on_groups_model_item_changed)
        # A context manager with which we can temporarily disconnect the above connection.
        self.groups_model_item_changed_disconnected = DisconnectContextManager(self.groups_model.itemChanged, self.on_groups_model_item_changed)
    
    def on_close_event(self):
        save_data = self.get_save_data()
        if self.last_save_data is not None and save_data != self.last_save_data:
            message = 'Current configuration (which groups are active/open and other GUI state) has changed: save config file \'%s\'?'%self.last_save_config_file
            reply = QtGui.QMessageBox.question(self.ui, 'Quit runmanager', message,
                                               QtGui.QMessageBox.Yes|QtGui.QMessageBox.No|QtGui.QMessageBox.Cancel)
            if reply == QtGui.QMessageBox.Cancel:
                return False
            if reply == QtGui.QMessageBox.Yes:
                self.save_configuration(self.last_save_config_file)
        self.to_child.put(['quit',None])
        return True
        
    def on_keyPress(self, key, modifiers, is_autorepeat):
        if key == QtCore.Qt.Key_F5 and modifiers == QtCore.Qt.NoModifier and not is_autorepeat:
            self.ui.pushButton_engage.setDown(True)
            
    def on_keyRelease(self, key, modifiers, is_autorepeat):
        if key == QtCore.Qt.Key_F5 and not is_autorepeat:
           self.ui.pushButton_engage.setDown(False)
           self.ui.pushButton_engage.clicked.emit(False)
    
    def on_output_popout_button_clicked(self):
        if self.output_box_is_popped_out:
            self.ui.verticalLayout_output_tab.addWidget(self.output_box.output_textedit)
            self.output_box_window.hide()
            self.output_popout_button.setIcon(QtGui.QIcon(':/qtutils/fugue/arrow-out'))
        else:
            # pop it out
            # self.ui.verticalLayout_output_tab.remove(self.output_box)
            self.output_box_window_verticalLayout.addWidget(self.output_box.output_textedit)
            self.output_popout_button.setIcon(QtGui.QIcon(':/qtutils/fugue/arrow-in'))
            self.output_box_window.show()
        self.output_box_is_popped_out = not self.output_box_is_popped_out
    
    def on_select_labscript_file_clicked(self, checked):
        labscript_file = QtGui.QFileDialog.getOpenFileName(self.ui,
                                                     'Select labscript file',
                                                     self.last_opened_labscript_folder,
                                                     "Python files (*.py)")
        if not labscript_file:
            # User cancelled selection
            return 
        # Convert to standard platform specific path, otherwise Qt likes forward slashes:
        labscript_file = os.path.abspath(labscript_file)
        if not os.path.isfile(labscript_file):
            error_dialog("No such file %s."%labscript_file)
            return
        # Save the containing folder for use next time we open the dialog box:
        self.last_opened_labscript_folder = os.path.dirname(labscript_file)
        # Write the file to the lineEdit:
        self.ui.lineEdit_labscript_file.setText(labscript_file)
        # Tell the output folder thread that the output folder might need updating:
        self.output_folder_update_required.set()
    
    def on_edit_labscript_file_clicked(self, checked):
        # get path to text editor
        editor_path = self.exp_config.get('programs','text_editor')
        editor_args = self.exp_config.get('programs','text_editor_arguments')
        # Get the current labscript file:
        current_labscript_file = self.ui.lineEdit_labscript_file.text()
        # Ignore if no file selected
        if not current_labscript_file:
            return
        if not editor_path:
            error_dialog("No editor specified in the labconfig.")
        if '{file}' in editor_args:
            # Split the args on spaces into a list, replacing {file} with the labscript file
            editor_args = [arg if arg != '{file}' else current_labscript_file for arg in editor_args.split()]
        else:
            # Otherwise if {file} isn't already in there, append it to the other args:
            editor_args = [current_labscript_file] + editor_args.split()
        try:
            subprocess.Popen([editor_path] + editor_args)
        except Exception as e:
            error_dialog("Unable to launch text editor specified in %s. Error was: %s"%(self.exp_config.config_path, str(e)))
        
    def on_select_shot_output_folder_clicked(self, checked):
        shot_output_folder = QtGui.QFileDialog.getExistingDirectory(self.ui,
                                                     'Select shot output folder',
                                                     self.last_selected_shot_output_folder)
        if not shot_output_folder:
            # User cancelled selection
            return
        # Convert to standard platform specific path, otherwise Qt likes forward slashes:
        shot_output_folder = os.path.abspath(shot_output_folder)
        # Save the containing folder for use next time we open the dialog box:
        self.last_selected_shot_output_folder = os.path.dirname(shot_output_folder)
        # Write the file to the lineEdit:
        self.ui.lineEdit_shot_output_folder.setText(shot_output_folder)
        # Tell the output folder rollover thread to run an iteration,
        # so that it notices this change (even though it won't do anything now - this is so
        # it can respond correctly if anything else interesting happens within the next second):
        self.output_folder_update_required.set()
    
    def on_reset_shot_output_folder_clicked(self, checked):
        current_default_output_folder = self.get_default_output_folder()
        if current_default_output_folder is None:
            return
        self.ui.lineEdit_shot_output_folder.setText(current_default_output_folder)
        # Tell the output folder rollover thread to run an iteration,
        # so that it notices this change (even though it won't do anything now - this is so
        # it can respond correctly if anything else interesting happens within the next second):
        self.output_folder_update_required.set()
    
    def on_labscript_file_text_changed(self, text):
        # Blank out the 'edit labscript file' button if no labscript file is selected
        enabled = bool(text)
        self.ui.toolButton_edit_labscript_file.setEnabled(enabled)
        # Blank out the 'select shot output folder' button if no labscript file is selected:
        self.ui.toolButton_select_shot_output_folder.setEnabled(enabled)
        self.ui.lineEdit_labscript_file.setToolTip(text)
        
    def on_shot_output_folder_text_changed(self, text):
        # Blank out the 'reset default output folder' button
        # if the user is already using the default output folder
        if text == self.get_default_output_folder():
            enabled = False
        else:
            enabled = True
        self.ui.toolButton_reset_shot_output_folder.setEnabled(enabled)
        self.ui.lineEdit_shot_output_folder.setToolTip(text)
        
    def on_compile_toggled(self, checked):
        if checked:
            # Show the corresponding page of the stackedWidget:
            page = self.ui.stackedWidgetPage_compile
            self.ui.stackedWidget_compile_or_mise.setCurrentWidget(page)
            
    def on_send_to_mise_toggled(self, checked):
        if checked:
            # Show the corresponding page of the stackedWidget:
            page = self.ui.stackedWidgetPage_send_to_mise
            self.ui.stackedWidget_compile_or_mise.setCurrentWidget(page)
    
    def on_engage_clicked(self):
        logger.info('Engage')
        try:
            compile = self.ui.radioButton_compile.isChecked()
            submit_to_mise = self.ui.radioButton_send_to_mise.isChecked()
            send_to_BLACS = self.ui.checkBox_run_shots.isChecked()
            send_to_runviewer = self.ui.checkBox_view_shots.isChecked()
            labscript_file = self.ui.lineEdit_labscript_file.text()
            shuffle = self.ui.pushButton_shuffle.isChecked()
            if not labscript_file:
                raise Exception('Error: No labscript file selected')
            output_folder = self.ui.lineEdit_shot_output_folder.text()
            if not output_folder:
                raise Exception('Error: No output folder selected')
            BLACS_host = self.ui.lineEdit_BLACS_hostname.text()
            mise_host = self.ui.lineEdit_mise_hostname.text()
            logger.info('Parsing globals...')
            active_groups = self.get_active_groups()
            try:
                sequenceglobals, shots, evaled_globals, global_hierarchy, expansions = self.parse_globals(active_groups)
            except Exception as e:
                raise Exception('Error parsing globals:\n%s\nCompilation aborted.'%str(e))
            if compile:
                logger.info('Making h5 files')
                labscript_file, run_files = self.make_h5_files(labscript_file, output_folder, sequenceglobals, shots, shuffle)
                self.ui.pushButton_abort.setEnabled(True)
                self.compile_queue.put([labscript_file, run_files, send_to_BLACS, BLACS_host, send_to_runviewer])
            elif submit_to_mise:
                if not mise_host:
                    raise Exception('Error: No mise host entered')
                self.mise_submission_queue.put([mise_host, BLACS_host, labscript_file, sequenceglobals, shots, shuffle, output_folder])
            else:
                raise RuntimeError('neither radiobutton selected') # Sanity check
        except Exception as e:
            self.output_box.output('%s\n\n'%str(e), red=True)
        logger.info('end engage')
        
    def on_abort_clicked(self):
        self.compilation_aborted.set()
        
    def on_restart_subprocess_clicked(self):
        # Kill and restart the compilation subprocess
        self.to_child.put(['quit', None])
        self.from_child.put(['done', False])
        time.sleep(0.1)
        self.output_box.output('Asking subprocess to quit...')
        timeout_time = time.time() + 2
        QtCore.QTimer.singleShot(50, lambda: self.check_child_exited(timeout_time, kill=False))
        
    def check_child_exited(self, timeout_time, kill=False):
        self.child.poll()
        if self.child.returncode is None and time.time() < timeout_time:
            QtCore.QTimer.singleShot(50, lambda: self.check_child_exited(timeout_time, kill))
            return
        elif self.child.returncode is None:
            if not kill:
                self.child.terminate()
                self.output_box.output('not responding.\n')
                timeout_time = time.time() + 2
                QtCore.QTimer.singleShot(50, lambda: self.check_child_exited(timeout_time, kill=True))
                return
            else:
                self.child.kill()
                self.output_box.output('Killed\n', red=True)
        elif kill:
            self.output_box.output('Terminated\n', red=True)
        else:
            self.output_box.output('done.\n')
        self.output_box.output('Spawning new compiler subprocess...')
        self.to_child, self.from_child, self.child = zprocess.subprocess_with_queues('batch_compiler.py', self.output_box.port)
        self.output_box.output('done.\n')
        self.output_box.output('Ready.\n\n')
        
    def on_tabCloseRequested(self, index):
        tab_page = self.ui.tabWidget.widget(index)
        for (globals_file, group_name), group_tab in self.currently_open_groups.items():
            if group_tab.ui is tab_page:
                self.close_group(globals_file, group_name)
                break
        
    def on_treeView_axes_context_menu_requested(self, point):
        raise NotImplementedError
        # menu = QtGui.QMenu(self.ui)
        # menu.addAction(self.action_axes_check_selected)
        # menu.addAction(self.action_axes_uncheck_selected)
        # menu.exec_(QtGui.QCursor.pos())
        pass
        
    def on_axes_check_selected_triggered(self, *args):
        raise NotImplementedError
    
    def on_axes_uncheck_selected_triggered(self, *args):
        raise NotImplementedError
        
    def on_axis_to_top_clicked(self, checked):
        raise NotImplementedError
        
    def on_axis_up_clicked(self, checked):
        raise NotImplementedError
        
    def on_axis_down_clicked(self, checked):
        raise NotImplementedError
        
    def on_axis_to_bottom_clicked(self, checked):
        raise NotImplementedError
    
    def on_treeView_groups_context_menu_requested(self, point):
        menu = QtGui.QMenu(self.ui)
        menu.addAction(self.action_groups_set_selection_active)
        menu.addAction(self.action_groups_set_selection_inactive)
        menu.addAction(self.action_groups_delete_selected)
        menu.addAction(self.action_groups_open_selected)
        menu.addAction(self.action_groups_close_selected_groups)
        menu.addAction(self.action_groups_close_selected_files)
        menu.exec_(QtGui.QCursor.pos())
        
    def on_groups_set_selection_active_triggered(self, checked_state):
        selected_indexes = self.ui.treeView_groups.selectedIndexes()
        # Filter to only include the 'active' column:
        selected_items = (self.groups_model.itemFromIndex(index) for index in selected_indexes)
        active_items = (item for item in selected_items
                            if item.column() == self.GROUPS_COL_ACTIVE
                            and item.parent() is not None)
        for item in active_items:
            item.setCheckState(checked_state)

    def on_groups_delete_selected_triggered(self):
        selected_indexes = self.ui.treeView_groups.selectedIndexes()
        selected_items = (self.groups_model.itemFromIndex(index) for index in selected_indexes)
        name_items = [item for item in selected_items
                            if item.column() == self.GROUPS_COL_NAME
                            and item.parent() is not None]
        # If multiple selected, show 'delete n groups?' message.
        # Otherwise, pass confirm=True to self.delete_group so it can show the regular message.
        confirm_multiple = (len(name_items) > 1)
        if confirm_multiple:
            if not question_dialog("Delete %d groups?"%len(name_items)):
                return
        for item in name_items:
            globals_file = item.parent().text()
            group_name = item.text()
            self.delete_group(globals_file, group_name, confirm=not confirm_multiple)
                            
    def on_groups_open_selected_triggered(self):
        selected_indexes = self.ui.treeView_groups.selectedIndexes()
        selected_items = (self.groups_model.itemFromIndex(index) for index in selected_indexes)
        name_items = [item for item in selected_items
                            if item.column() == self.GROUPS_COL_NAME
                            and item.parent() is not None]
        # Make things a bit faster by acquiring network only locks on
        # all the files we're dealing with.  That way all the open and
        # close operations will be faster.
        filenames = set(item.parent().text() for item in name_items)
        file_locks = [labscript_utils.h5_lock.NetworkOnlyLock(filename) for filename in filenames]
        with nested(*file_locks):
            for item in name_items:
                globals_file = item.parent().text()
                group_name = item.text()
                if (globals_file, group_name) not in self.currently_open_groups:
                    self.open_group(globals_file, group_name, trigger_preparse=False)
        if name_items:
            self.globals_changed()

    def on_groups_close_selected_groups_triggered(self):
        selected_indexes = self.ui.treeView_groups.selectedIndexes()
        selected_items = (self.groups_model.itemFromIndex(index) for index in selected_indexes)
        name_items = [item for item in selected_items
                            if item.column() == self.GROUPS_COL_NAME
                            and item.parent() is not None]
        for item in name_items:
            globals_file = item.parent().text()
            group_name = item.text()
            if (globals_file, group_name) in self.currently_open_groups:
                self.close_group(globals_file, group_name)

    def on_groups_close_selected_files_triggered(self):
        selected_indexes = self.ui.treeView_groups.selectedIndexes()
        selected_items = (self.groups_model.itemFromIndex(index) for index in selected_indexes)
        name_items = [item for item in selected_items
                            if item.column() == self.GROUPS_COL_NAME
                            and item.parent() is None]
        child_name_items = [item.child(i, self.GROUPS_COL_NAME)
                                for item in name_items
                                    for i in range(item.rowCount())]
        child_openclose_items = [item.child(i, self.GROUPS_COL_OPENCLOSE)
                                    for item in name_items
                                        for i in range(item.rowCount())]
        child_is_open = [child_item.data(self.GROUPS_ROLE_GROUP_IS_OPEN)
                             for child_item in child_openclose_items]
        if any(child_is_open):
            if not question_dialog('Close %d file(s)? This will close %d currently open group(s).' %
                                   (len(name_items), child_is_open.count(True))):
                return
        for item in name_items:
            globals_file = item.text()
            self.close_globals_file(globals_file, confirm=False)

    def on_open_globals_file_clicked(self):
        globals_file = QtGui.QFileDialog.getOpenFileName(self.ui,
                                                         'Select globals file',
                                                         self.last_opened_globals_folder,
                                                         "HDF5 files (*.h5)")
        if not globals_file:
            # User cancelled selection
            return
        # Convert to standard platform specific path, otherwise Qt likes forward slashes:
        globals_file = os.path.abspath(globals_file)
        if not os.path.isfile(globals_file):
            error_dialog("No such file %s."%globals_file)
            return
        # Save the containing folder for use next time we open the dialog box:
        self.last_opened_globals_folder = os.path.dirname(globals_file)
        # Open the file:
        self.open_globals_file(globals_file)
        
    def on_new_globals_file_clicked(self):
        globals_file = QtGui.QFileDialog.getSaveFileName(self.ui,
                                                         'Create new globals file',
                                                         self.last_opened_globals_folder,
                                                         "HDF5 files (*.h5)")
        if not globals_file:
            # User cancelled
            return
        # Convert to standard platform specific path, otherwise Qt likes forward slashes:
        globals_file = os.path.abspath(globals_file)
        # Save the containing folder for use next time we open the dialog box:
        self.last_opened_globals_folder = os.path.dirname(globals_file)
        # Create the new file and open it:
        runmanager.new_globals_file(globals_file)
        self.open_globals_file(globals_file)
            
    def on_diff_globals_file_clicked(self):
        globals_file = QtGui.QFileDialog.getOpenFileName(self.ui,
                                                         'Select globals file to compare',
                                                         self.last_opened_globals_folder,
                                                         "HDF5 files (*.h5)")
        if not globals_file:
            # User cancelled
            return
            
        # Convert to standard platform specific path, otherwise Qt likes forward slashes:
        globals_file = os.path.abspath(globals_file)
        
        def remove_comments_and_tokenify(line):
            """Removed EOL comments from a line, leaving it otherwise intact, and returns it.
            Also returns the raw tokens for the line, allowing comparisons between lines
            to be made without being sensitive to whitespace."""
            import tokenize
            import StringIO
            result_expression = ''
            result_tokens = []
            error_encountered = False
            tokens = tokenize.generate_tokens(StringIO.StringIO(line).readline)
            try:
                for token_type, token_value, (_, start), (_, end), _ in tokens:
                    if token_type == tokenize.COMMENT and not error_encountered:
                        break
                    if token_type == tokenize.ERRORTOKEN:
                        error_encountered = True
                    result_expression = result_expression.ljust(start)
                    result_expression += token_value
                    if token_value:
                        result_tokens.append(token_value)
            except tokenize.TokenError:
                # Means EOF was reached without closing brackets or something.
                # We don't care, return what we've got.
                pass 
            return result_expression, result_tokens
        
        def flatten_globals(sequence_globals, evaluated=False):
            """Flattens the data structure of the globals. If evaluated=False,
            saves only the value expression string of the global, not the units or expansion."""
            flattened_sequence_globals = {}
            for globals_group in sequence_globals.values():
                for name, value in globals_group.items():
                    if evaluated:
                        flattened_sequence_globals[name] = value
                    else:
                        value_expression, units, expansion = value
                        flattened_sequence_globals[name] = value_expression
            return flattened_sequence_globals
        
        # Get runmanager's globals
        active_groups = self.get_active_groups()
        if active_groups is None:
            # Invalid group selection
            return
        our_sequence_globals = runmanager.get_globals(active_groups)
        
        # Get file's globals
        other_groups = runmanager.get_all_groups(globals_file)
        other_sequence_globals = runmanager.get_globals(other_groups)

        # evaluate globals
        our_evaluated_sequence_globals, _, _ = runmanager.evaluate_globals(our_sequence_globals, raise_exceptions=False)
        other_evaluated_sequence_globals, _, _ = runmanager.evaluate_globals(other_sequence_globals, raise_exceptions=False)
            
        # flatten globals dictionaries
        our_globals = flatten_globals(our_sequence_globals, evaluated=False)
        other_globals = flatten_globals(other_sequence_globals, evaluated=False)
        our_evaluated_globals = flatten_globals(our_evaluated_sequence_globals, evaluated=True)
        other_evaluated_globals = flatten_globals(other_evaluated_sequence_globals, evaluated=True)
               
        # diff the *evaluated* globals
        value_differences = runmanager.dict_diff(other_evaluated_globals, our_evaluated_globals)
        
        # Display the output tab so the user can see the output:
        self.ui.tabWidget.setCurrentWidget(self.ui.tab_output)
        
        # We are interested only in displaying globals where *both* the evaluated global
        # *and* its unevaluated expression (ignoring comments and whitespace) differ. This
        # will minimise false positives where a slight change in an expression still leads to
        # the same value, or where an object has a poorly defined equality operator that returns
        # False even when the two objects are identical.
        filtered_differences = {}
        for name, (other_value, our_value) in sorted(value_differences.items()):
            our_expression = our_globals.get(name, '-')
            other_expression = other_globals.get(name, '-')
            # Strip comments, get tokens so we can diff without being sensitive to comments or whitespace:
            our_expression, our_tokens = remove_comments_and_tokenify(our_expression)
            other_expression, other_tokens = remove_comments_and_tokenify(other_expression)
            if our_tokens != other_tokens:
                filtered_differences[name] = [repr(other_value), repr(our_value), other_expression, our_expression]
        if filtered_differences:
            import pandas as pd
            df = pd.DataFrame.from_dict(filtered_differences, 'index')
            df.columns = ['Prev (Eval)','Current (Eval)','Prev (Raw)','Current (Raw)']
            self.output_box.output('Globals diff with:\n%s\n\n' % globals_file)
            df_string = df.to_string(max_cols=1000)
            self.output_box.output(df_string + '\n\n')
        else:
            self.output_box.output('Evaluated globals are identical to those of:\n%s\n' % globals_file)
        self.output_box.output('Ready.\n\n')
            
    def on_treeView_groups_leftClicked(self, index):
        """Here we respond to user clicks on the treeview. We do the following:
        - If the user clicks on the <click to add group> dummy row, we go into edit mode on it
          so they can enter the name of the new group they want.
        - If the user clicks on the icon to open or close a globals file or a group, we call the appropriate
          open and close methods and update the open/close data role on the model.
        - If the user clicks delete on a globals group, we call a delete method, which deletes it after
          confirmation, and closes it if it was open.
          """
        item = self.groups_model.itemFromIndex(index)
        # The 'name' item in the same row:
        name_index = index.sibling(index.row(), self.GROUPS_COL_NAME)
        name_item = self.groups_model.itemFromIndex(name_index)
        # The parent item, None if there is no parent:
        parent_item = item.parent()
        # What kind of row did the user click on?
        # A globals file, a group, or a 'click to add group' row?
        if item.data(self.GROUPS_ROLE_IS_DUMMY_ROW):
            # They clicked on an 'add new group' row. Enter editing
            # mode on the name item so they can enter a name for 
            # the new group:
            self.ui.treeView_groups.setCurrentIndex(name_index)
            self.ui.treeView_groups.edit(name_index)
        elif parent_item is None:
            # They clicked on a globals file row.
            globals_file = name_item.text()
            # What column did they click on?
            if item.column() == self.GROUPS_COL_OPENCLOSE:
                # They clicked the close button. Close the file:
                self.close_globals_file(globals_file)
        else:
            # They clicked on a globals group row.
            globals_file = parent_item.text()
            group_name = name_item.text()
            # What column did they click on?
            if item.column() == self.GROUPS_COL_DELETE:
                # They clicked the delete button. Delete the group:
                self.delete_group(globals_file, group_name, confirm=True)
            elif item.column() == self.GROUPS_COL_OPENCLOSE:
                # They clicked the open/close button. Which is it, open or close?
                group_is_open = item.data(self.GROUPS_ROLE_GROUP_IS_OPEN)
                if group_is_open:
                    self.close_group(globals_file, group_name)
                else:
                    self.open_group(globals_file, group_name)
    
    def on_treeView_groups_doubleLeftClicked(self, index):
        item = self.groups_model.itemFromIndex(index)
        # The parent item, None if there is no parent:
        parent_item = item.parent()
        if item.data(self.GROUPS_ROLE_IS_DUMMY_ROW):
            return
        elif parent_item and item.column() == self.GROUPS_COL_NAME:
            # it's a group name item. What's the group and file name?
            globals_file = parent_item.text()
            group_name = item.text()
            if (globals_file, group_name) not in self.currently_open_groups:
                self.open_group(globals_file, group_name)
            # Focus the tab:
            group_tab = self.currently_open_groups[globals_file, group_name]
            for i in range(self.ui.tabWidget.count()):
                if self.ui.tabWidget.widget(i) is group_tab.ui:
                    self.ui.tabWidget.setCurrentIndex(i)
                    break
                
            
    def on_groups_model_item_changed(self, item):
        """This function is for responding to data changes in the model. The methods for responding to 
        changes different columns do different things. Mostly they make other data changes
        for model consistency, but also group creation and renaming is handled in response to changes to
        the 'name' column.
        When we change things elsewhere, we prefer to only change one thing,
        and the rest of the changes are triggered here. So here we do the following:
        
        Be careful not to recurse unsafely into this method - changing something that itself triggers
        further changes is fine so long as they peter out and don't get stuck in a loop. If recursion needs
        to be stopped, one can disconnect the signal temporarily with the context manager
        self.groups_model_item_changed_disconnected. But use this sparingly, otherwise there's the risk
        that some required data updates will be forgotten about and won't happen.
        """
        if item.column() == self.GROUPS_COL_NAME:
            self.on_groups_model_name_changed(item)
        elif item.column() == self.GROUPS_COL_ACTIVE:
            self.on_groups_model_active_changed(item)
        elif item.column() == self.GROUPS_COL_OPENCLOSE:
            self.on_groups_model_openclose_changed(item)
        
    def on_groups_model_name_changed(self, item):
        """Handles group renaming and creation of new groups due to the user
        editing the <click to add group> item"""
        parent_item = item.parent()
        # File rows are supposed to be uneditable, but just to be sure we have a group row:
        assert parent_item is not None
        if item.data(self.GROUPS_ROLE_IS_DUMMY_ROW):
            item_text = item.text()
            if item_text != self.GROUPS_DUMMY_ROW_TEXT:
                # The user has made a new globals group by editing the <click to add group> item.
                globals_file = parent_item.text()
                group_name = item_text
                self.new_group(globals_file, group_name)
        else:
            # User has renamed a globals group.
            new_group_name = item.text()
            previous_group_name = item.data(self.GROUPS_ROLE_PREVIOUS_NAME)
            # Ensure it truly is a name change, and not something else about the item changing:
            if new_group_name != previous_group_name:
                globals_file = parent_item.text()
                self.rename_group(globals_file, previous_group_name, new_group_name)
        
    def on_groups_model_active_changed(self, item):
        """Sets the sort data for the item in response to its check state changing.
        Also, if this is the first time this function has been called on the stack,
        that is, the change was initiated externally instead of via recursion from
        this function itself, then set the check state of other items for consistency.
        This entails checking/unchecking all group rows in response to the file row's
        check state changing, or changing the file row's check state to reflect the check
        state of the child group rows. That's why we need to keep track of the recursion
        depth - so that those changes we make don't in turn cause further changes. But we don't
        disconnect the on_changed signal altogether, because we still want to do the update
        of the sort data, and anything else that might be added in future."""
        self.on_groups_model_active_changed_recursion_depth += 1
        try:
            check_state = item.checkState()
            # Ensure sort data matches active state:
            item.setData(check_state, self.GROUPS_ROLE_SORT_DATA)
            if self.on_groups_model_active_changed_recursion_depth > 1:
                # Prevent all below code from running in response to data changes
                # initiated from within this method itself. The code above this 
                # check still runs in response to all changes.
                return
                
            parent_item = item.parent()
            if parent_item is not None:
                # A 'group active' checkbox changed due to external action (not from this method itself).
                # Update the parent file checkbox to reflect the state of its children
                children = [parent_item.child(i, self.GROUPS_COL_ACTIVE) for i in range(parent_item.rowCount())]
                child_states = [child.checkState() for child in children
                                    if not child.data(self.GROUPS_ROLE_IS_DUMMY_ROW)]
                parent_active_index = parent_item.index().sibling(parent_item.index().row(), self.GROUPS_COL_ACTIVE)
                parent_active_item = self.groups_model.itemFromIndex(parent_active_index)
                if all(state == QtCore.Qt.Checked for state in child_states):
                    parent_active_item.setCheckState(QtCore.Qt.Checked)
                elif all(state == QtCore.Qt.Unchecked for state in child_states):
                    parent_active_item.setCheckState(QtCore.Qt.Unchecked)
                else:
                    parent_active_item.setCheckState(QtCore.Qt.PartiallyChecked)
            else:
                # A 'file active' checkbox changed due to external action (not from this method itself).
                # Update the check state of all children to match.
                name_index = item.index().sibling(item.index().row(), self.GROUPS_COL_NAME)
                name_item = self.groups_model.itemFromIndex(name_index)
                checkstate = item.checkState()
                children = [name_item.child(i, self.GROUPS_COL_ACTIVE) for i in range(name_item.rowCount())]
                for child in children:
                    if not child.data(self.GROUPS_ROLE_IS_DUMMY_ROW):
                        child.setCheckState(checkstate)
        finally:
            self.on_groups_model_active_changed_recursion_depth -= 1
            if self.on_groups_model_active_changed_recursion_depth == 0:
                # Trigger a preparse to occur:
                self.globals_changed()
                
    def on_groups_model_openclose_changed(self, item):
        """Sets item sort data and icon in response to the open/close state of a group
        changing."""
        parent_item = item.parent()
        # The open/close state of a globals group changed. It is definitely a group,
        # not a file, as the open/close state of a file shouldn't be changing.
        assert parent_item is not None # Just to be sure.
        # Ensure the sort data matches the open/close state:
        group_is_open = item.data(self.GROUPS_ROLE_GROUP_IS_OPEN)
        item.setData(group_is_open, self.GROUPS_ROLE_SORT_DATA)
        # Set the appropriate icon and tooltip. Changing the icon causes itemChanged
        # to be emitted, even if it the same icon, and even if we were to use the same 
        # QIcon instance. So to avoid infinite recursion we temporarily disconnect 
        # the signal whilst we set the icons.
        with self.groups_model_item_changed_disconnected:
            if group_is_open:
                item.setIcon(QtGui.QIcon(':qtutils/fugue/cross'))
                item.setToolTip('Close globals group.')
            else:
                item.setIcon(QtGui.QIcon(':qtutils/fugue/plus'))
                item.setToolTip('Load globals group into runmanager.')
    
    @inmain_decorator()    
    def get_default_output_folder(self):
        """Returns what the default output folder would be right now,
        based on the current date and selected labscript file.
        Returns empty string if no labscript file is selected. Does not create 
        the default output folder, does not check if it exists."""
        sep = os.path.sep
        current_day_folder_suffix = time.strftime('%Y'+sep+'%m'+sep+'%d')
        current_labscript_file = self.ui.lineEdit_labscript_file.text()
        if not current_labscript_file:
            return ''
        current_labscript_basename = os.path.splitext(os.path.basename(current_labscript_file))[0]
        default_output_folder = os.path.join(self.experiment_shot_storage, 
                                    current_labscript_basename, current_day_folder_suffix)
        return default_output_folder
    
    def rollover_shot_output_folder(self):
        """Runs in a thread, checking once a second if it is a new day or the 
        labscript file has changed. If it is or has, sets the default folder in 
        which compiled shots will be put. Does not create the folder if it does
        not already exists, this will be done at compile-time.
        Will run immediately without waiting a full second if the threading.Event 
        self.output_folder_update_required is set() from anywhere."""
        previous_default_output_folder = self.get_default_output_folder()
        while True:
            # Wait up to one second, shorter if the Event() gets set() by someone:
            self.output_folder_update_required.wait(1)
            self.output_folder_update_required.clear()
            previous_default_output_folder = self.check_output_folder_update(previous_default_output_folder)
            
    @inmain_decorator()
    def check_output_folder_update(self, previous_default_output_folder):
        """Do a single check of whether the output folder needs updating.
        This is implemented as a separate function to the above loop so that
        the whole check happens at once in the Qt main thread and hence is atomic
        and can't be interfered with by other Qt calls in the program."""
        current_default_output_folder = self.get_default_output_folder()
        if current_default_output_folder is None:
            # No labscript file selected:
            return previous_default_output_folder
        currently_selected_output_folder = self.ui.lineEdit_shot_output_folder.text()
        if current_default_output_folder != previous_default_output_folder:
            # It's a new day, or a new labscript file.
            # Is the user using default folders?
            if currently_selected_output_folder == previous_default_output_folder:
                # Yes they are. In that case, update to use the new folder:
                self.ui.lineEdit_shot_output_folder.setText(current_default_output_folder)
            return current_default_output_folder
        return previous_default_output_folder
    
    @inmain_decorator()
    def globals_changed(self):
        """Called from either self or a GroupTab to inform runmanager that something
        about globals has changed, and that they need parsing again"""
        self.ui.pushButton_engage.setEnabled(False)
        self.preparse_globals_required.set()
        
    
    @inmain_decorator() # Is called by preparser thread
    def update_tabs_parsing_indication(self, active_groups, sequence_globals, evaled_globals):
        for group_tab in self.currently_open_groups.values():
            group_tab.update_parse_indication(active_groups, sequence_globals, evaled_globals)
        self.ui.pushButton_engage.setEnabled(True)
        
    def preparse_globals(self):
        """Runs in a thread, waiting on a threading.Event that tell
        s us when some globals
        have changed, and calls parse_globals to evaluate them all before feeding
        the results back to the relevant tabs to be displayed."""
        while True:
            try:
                # Wait until we're needed:
                self.preparse_globals_required.wait()
                self.preparse_globals_required.clear()
                # Do some work:
                active_groups = self.get_active_groups()
                if active_groups is None:
                    # There was an error, get_active_groups has already shown it to the user.
                    continue
                # Expansion mode is automatically updated when the global's type changes. If this occurs,
                # we will have to parse again to include the change:
                while True:
                    results = self.parse_globals(active_groups, raise_exceptions = False, expand_globals = False)
                    sequence_globals, shots, evaled_globals, global_hierarchy, expansions = results
                    expansions_changed = self.guess_expansion_modes(active_groups, evaled_globals, global_hierarchy, expansions)
                    if not expansions_changed:
                        break
                self.update_tabs_parsing_indication(active_groups, sequence_globals, evaled_globals)
            except Exception:
                # Raise the error, but keep going so we don't take
                # down the whole thread if there is a bug.
                exc_info = sys.exc_info()
                zprocess.raise_exception_in_thread(exc_info)
                continue
                    
    def get_group_item_by_name(self, globals_file, group_name, column, previous_name=None):
        """Returns an item from the row representing a globals group in the groups model.
        Which item is returned is set by the column argument."""
        parent_item = self.groups_model.findItems(globals_file, column=self.GROUPS_COL_NAME)[0]
        possible_name_items = self.groups_model.findItems(group_name, QtCore.Qt.MatchRecursive, 
                                                          column=self.GROUPS_COL_NAME)
        # Don't accidentally match on other groups or files with the same name as this group:
        possible_name_items = [item for item in possible_name_items if item.parent() == parent_item]
        if previous_name is not None:
            # Also filter by previous name, useful for telling rows apart when a rename is in progress
            # and two rows may temporarily contain the same name (though the rename code with throw
            # an error and revert it).
            possible_name_items = [item for item in possible_name_items
<<<<<<< HEAD
                                       if item.data(self.GROUPS_ROLE_PREVIOUS_NAME) == previous_name]
=======
                                       if item.data(self.GROUPS_ROLE_PREVIOUS_NAME).toString() == previous_name]
        elif group_name != self.GROUPS_DUMMY_ROW_TEXT:
            # Don't return the dummy item unless they asked for it explicitly - if a new group is being
            # created, its name might be simultaneously present in its own row and the dummy row too.
            possible_name_items = [item for item in possible_name_items
                                       if not item.data(self.GROUPS_ROLE_IS_DUMMY_ROW).toBool()]
                                       
>>>>>>> 597bd1d1
        if len(possible_name_items) > 1:
            print(globals_file, group_name)
            raise ValueError('Multiple items found')
        elif not possible_name_items:
            raise ValueError('No item found')
        name_item = possible_name_items[0]
        name_index = name_item.index()
        # Found the name item, get the sibling item for the column requested:
        item_index = name_index.sibling(name_index.row(), column)
        item = self.groups_model.itemFromIndex(item_index)
        return item
    
    @inmain_decorator() # Can be called from a non-main thread
    def get_active_groups(self):
        """Returns active groups in the format {group_name: globals_file}.
        Displays an error dialog and returns None if multiple groups of
        the same name are selected, this is invalid - selected groups must
        be uniquely named."""
        active_groups = {}
        for i in range(self.groups_model.rowCount()):
            file_name_item = self.groups_model.item(i, self.GROUPS_COL_NAME)
            for j in range(file_name_item.rowCount()):
                group_name_item = file_name_item.child(j, self.GROUPS_COL_NAME)
                group_active_item = file_name_item.child(j, self.GROUPS_COL_ACTIVE)
                if group_active_item.checkState() == QtCore.Qt.Checked:
                    group_name = group_name_item.text()
                    globals_file = file_name_item.text()
                    if group_name in active_groups:
                        error_dialog('There are two active groups named %s. Active groups must have unique names to be used together.'%group_name)
                        return
                    active_groups[group_name] = globals_file
        return active_groups
                        
    def open_globals_file(self, globals_file):
        # Do nothing if this file is already open:
        if self.groups_model.findItems(globals_file, column=self.GROUPS_COL_NAME):
            return
        
        # Get the groups:       
        groups = runmanager.get_grouplist(globals_file)
        # Add the parent row:
        file_name_item = QtGui.QStandardItem(globals_file)
        file_name_item.setEditable(False)
        file_name_item.setToolTip(globals_file)
        # Sort column by name:
        file_name_item.setData(globals_file, self.GROUPS_ROLE_SORT_DATA)
        
        file_active_item = QtGui.QStandardItem()
        file_active_item.setCheckable(True)
        file_active_item.setCheckState(QtCore.Qt.Unchecked)
        # Sort column by CheckState - must keep this updated when checkstate changes:
        file_active_item.setData(QtCore.Qt.Unchecked, self.GROUPS_ROLE_SORT_DATA)
        file_active_item.setEditable(False)
        file_active_item.setToolTip('Check to set all the file\'s groups as active.')
        
        file_delete_item = QtGui.QStandardItem() # Blank, only groups have a delete button
        file_delete_item.setEditable(False)
        # Must be set to something so that the dummy row doesn't get sorted first:
        file_delete_item.setData(False, self.GROUPS_ROLE_SORT_DATA)
        
        file_close_item = QtGui.QStandardItem()
        file_close_item.setIcon(QtGui.QIcon(':qtutils/fugue/cross'))
        file_close_item.setEditable(False)
        file_close_item.setToolTip('Close globals file.')
        
        self.groups_model.appendRow([file_name_item, file_active_item, file_delete_item, file_close_item])
        
        # Add the groups as children:
        for group_name in groups:
            row = self.make_group_row(group_name)
            file_name_item.appendRow(row)
            
        # Finally, add the <Click to add group> row at the bottom:
        dummy_name_item = QtGui.QStandardItem(self.GROUPS_DUMMY_ROW_TEXT)
        dummy_name_item.setToolTip('Click to add group')
        # This lets later code know that this row does
        # not correspond to an actual globals group:
        dummy_name_item.setData(True, self.GROUPS_ROLE_IS_DUMMY_ROW)
        dummy_name_item.setData(self.GROUPS_DUMMY_ROW_TEXT, self.GROUPS_ROLE_PREVIOUS_NAME)
        dummy_name_item.setFlags(QtCore.Qt.ItemIsEnabled | QtCore.Qt.ItemIsEditable) # Clears the 'selectable' flag
        
        dummy_active_item = QtGui.QStandardItem()
        dummy_active_item.setData(True, self.GROUPS_ROLE_IS_DUMMY_ROW)
        dummy_active_item.setFlags(QtCore.Qt.NoItemFlags)
        
        dummy_delete_item = QtGui.QStandardItem()
        dummy_delete_item.setData(True, self.GROUPS_ROLE_IS_DUMMY_ROW)
        dummy_delete_item.setFlags(QtCore.Qt.NoItemFlags)
        
        dummy_open_close_item = QtGui.QStandardItem()
        dummy_open_close_item.setData(True, self.GROUPS_ROLE_IS_DUMMY_ROW)
        dummy_open_close_item.setFlags(QtCore.Qt.NoItemFlags)
        
        # Not setting anything as the above items' sort role has the effect of ensuring
        # this row is always sorted to the end of the list, without us having to implement
        # any custom sorting methods or subclassing anything, yay.
        
        file_name_item.appendRow([dummy_name_item, dummy_active_item, dummy_delete_item, dummy_open_close_item])
        # Expand the child items to be visible:
        self.ui.treeView_groups.setExpanded(file_name_item.index(), True)
        self.globals_changed()
    
    def make_group_row(self, group_name):
        """Returns a new row representing one group in the groups tab, ready to be
        inserted into the model."""
        group_name_item = QtGui.QStandardItem(group_name)
        # We keep the previous name around so that we can detect what changed:
        group_name_item.setData(group_name, self.GROUPS_ROLE_PREVIOUS_NAME)
        # Sort column by name:
        group_name_item.setData(group_name, self.GROUPS_ROLE_SORT_DATA)
        
        group_active_item = QtGui.QStandardItem()
        group_active_item.setCheckable(True)
        group_active_item.setCheckState(QtCore.Qt.Unchecked)
        # Sort column by CheckState - must keep this updated whenever the checkstate changes:
        group_active_item.setData(QtCore.Qt.Unchecked, self.GROUPS_ROLE_SORT_DATA)
        group_active_item.setEditable(False)
        group_active_item.setToolTip('Whether or not the globals within this group should be used by runmanager for compilation.')
        
        group_delete_item = QtGui.QStandardItem()
        group_delete_item.setIcon(QtGui.QIcon(':qtutils/fugue/minus'))
        # Must be set to something so that the dummy row doesn't get sorted first:
        group_delete_item.setData(False, self.GROUPS_ROLE_SORT_DATA)
        group_delete_item.setEditable(False)
        group_delete_item.setToolTip('Delete globals group from file.')
        
        group_open_close_item = QtGui.QStandardItem()
        group_open_close_item.setIcon(QtGui.QIcon(':qtutils/fugue/plus'))
        group_open_close_item.setData(False, self.GROUPS_ROLE_GROUP_IS_OPEN)
        # Sort column by whether group is open - must keep this manually updated when the state changes:
        group_open_close_item.setData(False, self.GROUPS_ROLE_SORT_DATA)
        group_open_close_item.setEditable(False)
        group_open_close_item.setToolTip('Load globals group into runmananger.')
        
        row = [group_name_item, group_active_item, group_delete_item, group_open_close_item]
        return row
    
    def close_globals_file(self, globals_file, confirm=True):
        item = self.groups_model.findItems(globals_file, column=self.GROUPS_COL_NAME)[0]
        # Close any open groups in this globals file:
        
        child_name_items = [item.child(i, self.GROUPS_COL_NAME) for i in range(item.rowCount())]
        child_openclose_items = [item.child(i, self.GROUPS_COL_OPENCLOSE) for i in range(item.rowCount())]
        child_is_open = [child_item.data(self.GROUPS_ROLE_GROUP_IS_OPEN)
                             for child_item in child_openclose_items]
        if confirm and any(child_is_open):
            if not question_dialog('Close %s? This will close %d currently open group(s).' %
                                   (globals_file, child_is_open.count(True))):
                return
        to_close = [name_item for name_item, is_open in zip(child_name_items, child_is_open) if is_open]
        for name_item in to_close:
            group_name = name_item.text()
            self.close_group(globals_file, group_name)
            
        # Remove the globals file from the model:
        self.groups_model.removeRow(item.row())
        self.globals_changed()
        
    def new_group(self, globals_file, group_name):
        item = self.get_group_item_by_name(globals_file, group_name, self.GROUPS_COL_NAME,
                                           previous_name=self.GROUPS_DUMMY_ROW_TEXT)
        try:
            runmanager.new_group(globals_file, group_name)
        except Exception as e:
            error_dialog(str(e))
        else:
            # Insert the newly created globals group into the model,
            # as a child row of the globals file it belong to.
            group_row = self.make_group_row(group_name)
            last_index = item.parent().rowCount()
            # Insert it as the row before the last (dummy) row: 
            item.parent().insertRow(last_index-1, group_row)
            # Open the group and mark it active:
            self.open_group(globals_file, group_name)
            active_item = group_row[self.GROUPS_COL_ACTIVE]
            active_item.setCheckState(QtCore.Qt.Checked)
            self.globals_changed()
        finally:
            # Set the dummy row's text back ready for another group to be created:
            item.setText(self.GROUPS_DUMMY_ROW_TEXT)
            
    def open_group(self, globals_file, group_name, trigger_preparse=True):
        assert (globals_file, group_name) not in self.currently_open_groups # sanity check
        group_tab = GroupTab(self.ui.tabWidget, globals_file, group_name)
        self.currently_open_groups[globals_file, group_name] = group_tab
        
        # Set the open/close state in the groups_model. itemChanged will be emitted and 
        # self.on_groups_model_item_changed will handle updating the 
        # other data roles, icons etc:
        openclose_item = self.get_group_item_by_name(globals_file, group_name, self.GROUPS_COL_OPENCLOSE)
        openclose_item.setData(True, self.GROUPS_ROLE_GROUP_IS_OPEN)
        # Trigger a preparse to occur in light of this.
        # Calling code can disable this so that multiple groups can be opened at once without
        # triggering a preparse. If they do so, they should call self.globals_changed() themselves.
        if trigger_preparse:
            self.globals_changed()
        
    def rename_group(self, globals_file, previous_group_name, new_group_name):
        item = self.get_group_item_by_name(globals_file, new_group_name, self.GROUPS_COL_NAME,
                                           previous_name=previous_group_name)
        try:
            runmanager.rename_group(globals_file, previous_group_name, new_group_name)
        except Exception as e:
            error_dialog(str(e))
            # Set the item text back to the old name, since the rename failed:
            item.setText(previous_group_name)
        else:
            item.setData(new_group_name, self.GROUPS_ROLE_PREVIOUS_NAME) 
            item.setData(new_group_name, self.GROUPS_ROLE_SORT_DATA)
            group_tab = self.currently_open_groups.pop((globals_file, previous_group_name), None)
            if group_tab is not None:
                # Change labels and tooltips appropriately if the group is open:
                group_tab.set_file_and_group_name(globals_file, new_group_name)
                # Re-add it to the dictionary under the new name:
                self.currently_open_groups[globals_file, new_group_name] = group_tab
                
    def close_group(self, globals_file, group_name):
        group_tab = self.currently_open_groups.pop((globals_file, group_name), None)
        assert group_tab is not None # Just in case
        group_tab.close()
        openclose_item = self.get_group_item_by_name(globals_file, group_name, self.GROUPS_COL_OPENCLOSE)
        openclose_item.setData(False, self.GROUPS_ROLE_GROUP_IS_OPEN) 
    
    def delete_group(self, globals_file, group_name, confirm=True):
        if confirm:
            if not question_dialog("Delete the group '%s'?"%group_name):
                return
        # If the group is open, close it:
        group_tab = self.currently_open_groups.get((globals_file, group_name))
        if group_tab is not None:
            self.close_group(globals_file, group_name)
        runmanager.delete_group(globals_file, group_name)
        # Find the entry for this group in self.groups_model and remove it:
        name_item = self.get_group_item_by_name(globals_file, group_name, self.GROUPS_COL_NAME)
        name_item.parent().removeRow(name_item.row())
        self.globals_changed()
        
    def on_save_configuration_triggered(self):
        save_file = QtGui.QFileDialog.getSaveFileName(self.ui,
                                                     'Select  file to save current runmanager configuration',
                                                      self.last_save_config_file,
                                                      "config files (*.ini)")
        if not save_file:
            # User cancelled
            return
        # Convert to standard platform specific path, otherwise Qt likes forward slashes:
        save_file = os.path.abspath(save_file)
        self.save_configuration(save_file)
    
    def get_save_data(self):
        # Get the currently open files and active groups:
        h5_files_open = []
        active_groups = []
        for i in range(self.groups_model.rowCount()):
            file_name_item = self.groups_model.item(i, self.GROUPS_COL_NAME)
            globals_file_name = file_name_item.text()
            h5_files_open.append(globals_file_name)
            for j in range(file_name_item.rowCount()):
                group_name_item = file_name_item.child(j, self.GROUPS_COL_NAME)
                group_name = group_name_item.text()
                group_active_item = file_name_item.child(j, self.GROUPS_COL_ACTIVE)
                if group_active_item.checkState() == QtCore.Qt.Checked:
                    active_groups.append((globals_file_name, group_name))
        # Get the currently open groups:
        groups_open = []
        for i in range(self.ui.tabWidget.count()):
            tab_page = self.ui.tabWidget.widget(i)
            for (globals_file_name, group_name), group_tab in self.currently_open_groups.items():
                if group_tab.ui is tab_page:
                    groups_open.append((globals_file_name, group_name))
                    break
        # Get the labscript file, output folder, and whether the output folder is default:
        current_labscript_file = self.ui.lineEdit_labscript_file.text()
        shot_output_folder = self.ui.lineEdit_shot_output_folder.text()
        is_using_default_shot_output_folder = (shot_output_folder == self.get_default_output_folder())
        # Only save the shot output folder if not using the default, that way the folder updating
        # as the day rolls over will not be detected as a change to the save data:
        if is_using_default_shot_output_folder:
            shot_output_folder = ''
        
        # Get the server hostnames:
        BLACS_host = self.ui.lineEdit_BLACS_hostname.text()
        mise_host = self.ui.lineEdit_mise_hostname.text()
        
        # Get other GUI settings:
        compile = self.ui.radioButton_compile.isChecked()
        submit_to_mise = self.ui.radioButton_send_to_mise.isChecked()
        compile = self.ui.checkBox_run_shots.isChecked()
        send_to_runviewer = self.ui.checkBox_view_shots.isChecked()
        shuffle = self.ui.pushButton_shuffle.isChecked()
            
        save_data = {'h5_files_open': h5_files_open,
                     'active_groups': active_groups,
                     'groups_open': groups_open,
                     'current_labscript_file': current_labscript_file, 
                     'shot_output_folder': shot_output_folder,
                     'is_using_default_shot_output_folder': is_using_default_shot_output_folder,
                     'submit_to_mise': submit_to_mise,
                     'compile': compile,
                     'send_to_runviewer': send_to_runviewer,
                     'shuffle': shuffle}
        return save_data
                     
    def save_configuration(self, save_file):
        runmanager_config = LabConfig(save_file)
        save_data = self.get_save_data()
        self.last_save_config_file = save_file
        self.last_save_data = save_data
        for key, value in save_data.items():
            runmanager_config.set('runmanager_state', key, pprint.pformat(value))
        
    def on_load_configuration_triggered(self):
        save_data = self.get_save_data()
        if self.last_save_data is not None and save_data != self.last_save_data:
            message = 'Current configuration (which groups are active/open and other GUI state) has changed: save config file \'%s\'?'%self.last_save_config_file
            reply = QtGui.QMessageBox.question(self.ui, 'Load configuration', message,
                                               QtGui.QMessageBox.Yes|QtGui.QMessageBox.No|QtGui.QMessageBox.Cancel)
            if reply == QtGui.QMessageBox.Cancel:
                return
            if reply == QtGui.QMessageBox.Yes:
                self.save_configuration(self.last_save_config_file)
                
        file = QtGui.QFileDialog.getOpenFileName(self.ui,
                                                 'Select runmanager configuration file to load',
                                                  self.last_save_config_file,
                                                  "config files (*.ini)")
        if not file:
            # User cancelled
            return
        # Convert to standard platform specific path, otherwise Qt likes forward slashes:
        file = os.path.abspath(file)
        self.load_configuration(file)
    
    def load_configuration(self, filename):
        self.last_save_config_file = filename
        # Close all files:
        save_data = self.get_save_data()
        for globals_file in save_data['h5_files_open']:
            self.close_globals_file(globals_file, confirm=False)
        runmanager_config = LabConfig(filename)
        try:
            h5_files_open = ast.literal_eval(runmanager_config.get('runmanager_state', 'h5_files_open'))
        except Exception:
            pass
        else:
            for globals_file in h5_files_open:
                try:
                    self.open_globals_file(globals_file)
                except Exception:
                    zprocess.raise_exception_in_thread(sys.exc_info())
                    continue
        try:
            active_groups = ast.literal_eval(runmanager_config.get('runmanager_state', 'active_groups'))
        except Exception:
            pass
        else:
            for globals_file, group_name in active_groups:
                group_active_item = self.get_group_item_by_name(globals_file, group_name, self.GROUPS_COL_ACTIVE)
                group_active_item.setCheckState(QtCore.Qt.Checked)
        try:
            groups_open = ast.literal_eval(runmanager_config.get('runmanager_state', 'groups_open'))
        except Exception:
            pass
        else:
            for globals_file, group_name in groups_open:
                self.open_group(globals_file, group_name)
        try:
            current_labscript_file = ast.literal_eval(runmanager_config.get('runmanager_state', 'current_labscript_file'))
        except Exception:
            pass
        else:
            self.ui.lineEdit_labscript_file.setText(current_labscript_file)
        try:
            shot_output_folder = ast.literal_eval(runmanager_config.get('runmanager_state', 'shot_output_folder'))
        except Exception:
            pass
        else:
            self.ui.lineEdit_shot_output_folder.setText(shot_output_folder)
        try:
            is_using_default_shot_output_folder = ast.literal_eval(runmanager_config.get('runmanager_state', 'is_using_default_shot_output_folder'))
        except Exception:
            pass
        else:
            if is_using_default_shot_output_folder:
                self.ui.lineEdit_shot_output_folder.setText(self.get_default_output_folder())
        try:
            submit_to_mise = ast.literal_eval(runmanager_config.get('runmanager_state', 'submit_to_mise'))
        except Exception:
            pass
        else:
            if submit_to_mise:
                self.ui.radioButton_send_to_mise.setChecked(True)
        try:
            compile = ast.literal_eval(runmanager_config.get('runmanager_state', 'compile'))
        except Exception:
            pass
        else:
            if compile:
                self.ui.radioButton_compile.setChecked(True)
        try:
            send_to_runviewer = ast.literal_eval(runmanager_config.get('runmanager_state', 'send_to_runviewer'))
        except Exception:
            pass
        else:
            if send_to_runviewer:
                self.ui.checkBox_view_shots.setChecked(True)
        try:
            shuffle = ast.literal_eval(runmanager_config.get('runmanager_state', 'shuffle'))
        except Exception:
            pass
        else:
            if shuffle:
                self.ui.pushButton_shuffle.setChecked(True)
        # Set as self.last_save_data:
        save_data = self.get_save_data()
        self.last_save_data = save_data
        
    def compile_loop(self):
        while True:
            try:
                labscript_file, run_files, send_to_BLACS, BLACS_host, send_to_runviewer = self.compile_queue.get()
                run_files = iter(run_files) # Should already be in iterator but just in case
                while True:
                    if self.compilation_aborted.is_set():
                        self.output_box.output('Compilation aborted.\n\n', red=True)
                        break
                    try:
                        try:
                            # We do .next() instead of looping over run_files so that if compilation is aborted we
                            # won't create an extra file unnecessarily.
                            run_file = run_files.next()
                        except StopIteration:
                            self.output_box.output('Ready.\n\n')
                            break
                        else:
                            self.to_child.put(['compile',[labscript_file, run_file]])
                            signal, success = self.from_child.get()
                            assert signal == 'done'
                            if not success:
                                self.compilation_aborted.set()
                                continue
                            if send_to_BLACS:
                                self.send_to_BLACS(run_file, BLACS_host)
                            if send_to_runviewer:
                                self.send_to_runviewer(run_file)
                    except Exception as e:
                        self.output_box.output(str(e)+'\n', red=True)
                        self.compilation_aborted.set()
                inmain(self.ui.pushButton_abort.setEnabled, False)
                self.compilation_aborted.clear()
            except Exception:
                # Raise it so whatever bug it is gets seen, but keep going so the thread keeps functioning:
                exc_info = sys.exc_info()
                zprocess.raise_exception_in_thread(exc_info)
                continue
        
    def parse_globals(self, active_groups, raise_exceptions=True, expand_globals=True):
        sequence_globals = runmanager.get_globals(active_groups)
        evaled_globals, global_hierarchy, expansions = runmanager.evaluate_globals(sequence_globals, raise_exceptions)
        if expand_globals:
            shots = runmanager.expand_globals(sequence_globals, evaled_globals)
        else:
            shots = []
        return sequence_globals, shots, evaled_globals, global_hierarchy, expansions
    
    def guess_expansion_modes(self, active_groups, evaled_globals, global_hierarchy, expansions):
        """This function is designed to be called iteratively. It changes the expansion type of globals
        that reference other globals - such that globals referencing an iterable global will be zipped
        with it, rather than outer producted. Each time this method is called, self.parse_globals should also be
        called, so that the globals are evaluated with their new expansion modes, if they changed.
        This should be performed repeatedly until there are no more changes. Note that this method does
        not return what expansion types it thinks globals should have - it *actually writes them to the 
        globals HDF5 file*. So it is up to later code to ensure it re-reads the expansion mode from the
        HDF5 file before proceeding. At present this method is only called from self.preparse_globals(),
        so see there to see how it fits in with everything else. This method uses four instance attributes
        to store state: self.previous_evaled_globals, self.previous_global_hierarchy,
        self.previous_expansion_types and self.previous_expansions. This is neccesary so that it can
        detect changes."""
            
        # Do nothing if there were exceptions:
        for group_name in evaled_globals:
            for global_name in evaled_globals[group_name]:
                value = evaled_globals[group_name][global_name]
                if isinstance(value, Exception):
                    # Let ExpansionErrors through through, as they occur
                    # when the user has changed the value without changing
                    # the expansion type:
                    if isinstance(value, runmanager.ExpansionError):
                        continue
                    return False
        # Did the guessed expansion type for any of the globals change?
        expansion_types_changed = False
        expansion_types = {}
        for group_name in evaled_globals:
            for global_name in evaled_globals[group_name]:
                new_value = evaled_globals[group_name][global_name]
                try:
                    previous_value = self.previous_evaled_globals[group_name][global_name]
                except KeyError:
                    # This variable is only used to guess the expansion type so we can set it to
                    # '0' which will result in an expansion type guess of '' (emptys string)
                    # This will either result in nothing being done to the expansion type or the expansion
                    # type being found to be 'outer', which will then make it go through the machinery below
                    previous_value = 0  
                    
                new_guess = runmanager.guess_expansion_type(new_value)
                previous_guess = runmanager.guess_expansion_type(previous_value)
                
                if new_guess == 'outer':
                    expansion_types[global_name] = {'previous_guess':previous_guess,
                                                    'new_guess':new_guess,
                                                    'group_name':group_name,
                                                    'value':new_value
                                                    }
                elif new_guess != previous_guess:
                    filename = active_groups[group_name]
                    runmanager.set_expansion(filename, group_name, global_name, new_guess)
                    expansions[global_name] = new_guess
                    expansion_types_changed = True
                    
        # recursively find dependencies and add them to a zip group!
        def find_dependencies(global_name, global_hierarchy):
            results = set()
            for name, dependencies in global_hierarchy.items():
                if global_name in dependencies:
                    results.add(name)
                    results = results.union(find_dependencies(name,global_hierarchy))
            return results           

        def global_depends_on_global_with_outer_product(global_name,global_hierarchy,expansions):
            if global_name not in global_hierarchy:
                return False
            else:
                for dependency in global_hierarchy[global_name]:
                    if expansions[dependency]:
                        return True
            
        for global_name in sorted(expansion_types):
            # we have a global that does not depend on anything that has an expansion type of 'outer'            
            if (not global_depends_on_global_with_outer_product(global_name,global_hierarchy,expansions)
                    and not isinstance(expansion_types[global_name]['value'], runmanager.ExpansionError)):
                current_dependencies = find_dependencies(global_name,global_hierarchy)
                # if this global has other globals that use it, then add them all to a zip group with the name of this global
                if current_dependencies:
                    for dependency in current_dependencies:
                        expansion_types[dependency]['new_guess'] = str(global_name)
                        expansions[dependency] = str(global_name)
                    expansion_types[global_name]['new_guess'] = str(global_name)
                    expansions[global_name] = str(global_name)
                    
        for global_name in sorted(self.previous_expansion_types):            
            if (not global_depends_on_global_with_outer_product(global_name, self.previous_global_hierarchy, self.previous_expansions) 
                    and not isinstance(self.previous_expansion_types[global_name]['value'], runmanager.ExpansionError)):
                old_dependencies = find_dependencies(global_name, self.previous_global_hierarchy)
                # if this global has other globals that use it, then add them all to a zip group with the name of this global
                if old_dependencies:
                    for dependency in old_dependencies:
                        if dependency in expansion_types:
                            expansion_types[dependency]['previous_guess'] = str(global_name)
                    if global_name in expansion_types:
                        expansion_types[global_name]['previous_guess'] = str(global_name)
                    
        for global_name, guesses in expansion_types.items():
            if guesses['new_guess'] != guesses['previous_guess']:
                filename = active_groups[guesses['group_name']]
                runmanager.set_expansion(filename, str(guesses['group_name']), str(global_name), str(guesses['new_guess']))
                expansions[global_name] = guesses['new_guess']
                expansion_types_changed = True
            
        # Now check everything that has an expansion type not equal to outer. If it has one, but is 
        # not iteratble, remove it from teh zip group
        for group_name in evaled_globals:
            for global_name in evaled_globals[group_name]:
                if expansions[global_name] and expansions[global_name] != 'outer':                    
                    try:
                        test = iter(evaled_globals[group_name][global_name])
                    except Exception as e:
                        filename = active_groups[group_name]
                        runmanager.set_expansion(filename, group_name, global_name, '')
                        expansion_types_changed = True
        
        self.previous_evaled_globals = evaled_globals
        self.previous_global_hierarchy = global_hierarchy
        self.previous_expansion_types = expansion_types
        self.previous_expansions = expansions
        
        return expansion_types_changed
        
    def make_h5_files(self, labscript_file, output_folder, sequence_globals, shots, shuffle):
        mkdir_p(output_folder) # ensure it exists
        sequence_id = runmanager.generate_sequence_id(labscript_file)
        run_files = runmanager.make_run_files(output_folder, sequence_globals, shots, sequence_id, shuffle)
        logger.debug(run_files)
        return labscript_file, run_files

    def send_to_BLACS(self, run_file, BLACS_hostname):
        port = int(self.exp_config.get('ports','BLACS'))
        agnostic_path = shared_drive.path_to_agnostic(run_file)
        self.output_box.output('Submitting run file %s.\n'%os.path.basename(run_file))
        try:
            response = zprocess.zmq_get(port, BLACS_hostname, data=agnostic_path)
            if 'added successfully' in response:
                self.output_box.output(response)
            else:
                raise Exception(response)
        except Exception as e:
            self.output_box.output('Couldn\'t submit job to control server: %s\n'%str(e),red=True)
            self.compilation_aborted.set()
    
    def send_to_runviewer(self, run_file):
        runviewer_port = int(self.exp_config.get('ports','runviewer'))
        agnostic_path = shared_drive.path_to_agnostic(run_file)
        try:
            response = zprocess.zmq_get(runviewer_port, 'localhost', data='hello', timeout=1)
            if 'hello' not in response:
                raise Exception(response)
        except Exception as e:    
            logger.info('runviewer not running, attempting to start...')
            # Runviewer not running, start it:
            if os.name == 'nt':
                # Keeps it running after runmanager stops:
                creationflags=0x00000008 # DETACHED_PROCESS from the win32 API
            else:
                creationflags=None
            subprocess.Popen([sys.executable,'-m','runviewer'], 
                              creationflags=creationflags,
                              stdout=None, stderr=None, close_fds=True)
            time.sleep(3)
        
        try:
            response = zprocess.zmq_get(runviewer_port, 'localhost', data=agnostic_path, timeout=0.5)
            if 'ok' not in response:
                raise Exception(response)
            else:
                self.output_box.output('Shot %s sent to runviewer.\n'%os.path.basename(run_file))
        except Exception as e:
            self.output_box.output('Couldn\'t submit shot to runviewer: %s\n\n'%str(e),red=True)
                
    def mise_submission_loop(self):
        mise_port = int(self.exp_config.get('ports','mise'))
        BLACS_port = int(self.exp_config.get('ports','BLACS'))
        while True:
            try:
                mise_host, BLACS_host, labscript_file, sequenceglobals, shots, shuffle, output_folder = self.mise_submission_queue.get()
                self.output_box.output('submitting labscript and parameter space to mise\n')
                data = ('from runmanager', labscript_file, sequenceglobals, shots,
                        output_folder, shuffle, BLACS_host, BLACS_port, self.shared_drive_prefix)
                try:
                    success, message = zprocess.zmq_get(mise_port, host=mise_host, data=data, timeout=2)
                except ZMQError as e:
                    success, message = False, 'Could not send to mise: %s\n\n'%str(e)
                self.output_box.output(message, red = not success)
                if success:
                    self.output_box.output('Ready.\n\n')
            except Exception:
                # Raise it so whatever bug it is gets seen, but keep going so the thread keeps functioning:
                exc_info = sys.exc_info()
                zprocess.raise_exception_in_thread(exc_info)
                continue
                
if __name__ == "__main__":
    logger = setup_logging('runmanager')
    labscript_utils.excepthook.set_logger(logger)
    logger.info('\n\n===============starting===============\n')
    qapplication = KeyPressQApplication(sys.argv)
    qapplication.setAttribute(QtCore.Qt.AA_DontShowIconsInMenus, False)
    app = RunManager()
    qapplication.keyPress.connect(app.on_keyPress)
    qapplication.keyRelease.connect(app.on_keyRelease)
    sys.exit(qapplication.exec_())
<|MERGE_RESOLUTION|>--- conflicted
+++ resolved
@@ -1,2702 +1,2665 @@
-#####################################################################
-#                                                                   #
-# __main__.py                                                        #
-#                                                                   #
-# Copyright 2013, Monash University                                 #
-#                                                                   #
-# This file is part of the program runmanager, in the labscript     #
-# suite (see http://labscriptsuite.org), and is licensed under the  #
-# Simplified BSD License. See the license.txt file in the root of   #
-# the project for the full license.                                 #
-#                                                                   #
-#####################################################################
-from __future__ import print_function
-
-from labscript_utils import impprof
-import os
-import errno
-import sys
-import labscript_utils.excepthook
-
-import time
-import itertools
-import contextlib
-import logging, logging.handlers
-import subprocess
-import threading
-import Queue
-import socket
-import ast
-import pprint
-
-<<<<<<< HEAD
-import sip
-
-API_NAMES = ["QDate", "QDateTime", "QString", "QTextStream", "QTime", "QUrl", "QVariant"]
-API_VERSION = 2
-for name in API_NAMES:
-    sip.setapi(name, API_VERSION)
-    
-from PyQt4 import QtCore, QtGui
-from PyQt4.QtCore import pyqtSignal as Signal
-from PyQt4.QtCore import pyqtSlot as Slot
-=======
-# Evaluation of globals happens in a thread with the pylab module imported.
-# Although we don't care about plotting, importing pylab makes Qt calls.
-# We can't have that from a non main thread, so we'll just disable
-# matplotlib's GUI integration:
-import matplotlib
-matplotlib.use('Agg')
-
-import PyQt4.QtCore as QtCore
-import PyQt4.QtGui as QtGui
->>>>>>> 597bd1d1
-
-import signal
-# Quit on ctrl-c
-signal.signal(signal.SIGINT, signal.SIG_DFL)
-
-
-def check_version(module_name, at_least, less_than, version=None):
-
-    class VersionException(Exception):
-        pass
-        
-    def get_version_tuple(version_string):
-        version_tuple = [int(v.replace('+','-').split('-')[0]) for v in version_string.split('.')]
-        while len(version_tuple) < 3: version_tuple += (0,)
-        return version_tuple
-    
-    if version is None: version = __import__(module_name).__version__
-    at_least_tuple, less_than_tuple, version_tuple = [get_version_tuple(v) for v in [at_least, less_than, version]]
-    if not at_least_tuple <= version_tuple < less_than_tuple:
-        raise VersionException('{module_name} {version} found. {at_least} <= {module_name} < {less_than} required.'.format(**locals()))
-
-check_version('labscript_utils', '1.1', '2')
-check_version('qtutils', '1.1', '2')
-check_version('zprocess', '1.1.2', '2')
-
-import zprocess.locking
-from zmq import ZMQError
-
-from labscript_utils.labconfig import LabConfig, config_prefix
-from labscript_utils.setup_logging import setup_logging
-import labscript_utils.shared_drive as shared_drive
-import runmanager
-
-<<<<<<< HEAD
-from qtutils.outputbox import OutputBox
-from qtutils import inmain, inmain_later, inmain_decorator, UiLoader, inthread, DisconnectContextManager
-=======
-from qtutils import inmain, inmain_later, inmain_decorator, UiLoader, inthread, DisconnectContextManager, qstring_to_unicode
-from qtutils.outputbox import OutputBox
->>>>>>> 597bd1d1
-import qtutils.icons
-
-# Set working directory to runmanager folder, resolving symlinks
-runmanager_dir = os.path.dirname(os.path.realpath(__file__))
-os.chdir(runmanager_dir)
-
-# Set a meaningful name for zprocess.locking's client id:
-zprocess.locking.set_client_process_name('runmanager')
-  
-  
-@inmain_decorator()
-def error_dialog(message):
-    QtGui.QMessageBox.warning(app.ui, 'runmanager', message)
-
-<<<<<<< HEAD
-
-=======
-    
-@inmain_decorator()
->>>>>>> 597bd1d1
-def question_dialog(message):
-    reply = QtGui.QMessageBox.question(app.ui, 'runmanager', message,
-                                       QtGui.QMessageBox.Yes|QtGui.QMessageBox.No)
-    return (reply == QtGui.QMessageBox.Yes)
- 
- 
-def mkdir_p(path):
-    try:
-        os.makedirs(path)
-    except OSError as exc:
-        if exc.errno == errno.EEXIST and os.path.isdir(path):
-            pass
-        else: raise
-        
-        
-@contextlib.contextmanager
-def nested(*contextmanagers):
-    if contextmanagers:
-        with contextmanagers[0]:
-            with nested(*contextmanagers[1:]):
-                yield
-    else:
-        yield
-        
-        
-class KeyPressQApplication(QtGui.QApplication):
-    """A Qapplication that emits a signal keyPress(key) on keypresses"""
-    keyPress = Signal(int, QtCore.Qt.KeyboardModifiers, bool)
-    keyRelease = Signal(int, QtCore.Qt.KeyboardModifiers, bool)
-    def notify(self, object, event):
-        if event.type() == QtCore.QEvent.KeyPress and event.key():
-            self.keyPress.emit(event.key(), event.modifiers(), event.isAutoRepeat())
-        elif event.type() == QtCore.QEvent.KeyRelease and event.key():
-            self.keyRelease.emit(event.key(), event.modifiers(), event.isAutoRepeat())
-        return QtGui.QApplication.notify(self, object, event)
-        
-        
-class FingerTabBarWidget(QtGui.QTabBar):
-    """A TabBar with the tabs on the left and the text horizontal.
-    Credit to @LegoStormtroopr, https://gist.github.com/LegoStormtroopr/5075267.
-    We will promote the TabBar from the ui file to one of these."""
-    def __init__(self, parent=None, width=220, height=30, **kwargs):
-        QtGui.QTabBar.__init__(self, parent, **kwargs)
-        self.tabSize = QtCore.QSize(width, height)
-        self.iconPosition=kwargs.pop('iconPosition', QtGui.QTabWidget.West)
-
-    def paintEvent(self, event):
-        painter = QtGui.QStylePainter(self)
-        option = QtGui.QStyleOptionTab()
-        for index in range(self.count()):
-            tabRect = self.tabRect(index)
-            tab_x, tab_y, tab_width, tab_height = tabRect.x(), tabRect.y(), tabRect.width(), tabRect.height()
-            right_button = self.tabButton(index, QtGui.QTabBar.RightSide)
-            if right_button:
-                right_button_size = right_button.sizeHint()
-                right_button_width = right_button_size.width()
-                right_button_height = right_button_size.height()
-                padding = int((tab_height - right_button_height)/2)
-                right_button_x = tab_x + tab_width - right_button_width - padding
-                right_button_y = tab_y + padding
-                right_button.move(right_button_x, right_button_y)
-            self.initStyleOption(option, index)
-            painter.drawControl(QtGui.QStyle.CE_TabBarTabShape, option)
-            if self.tabIcon(index) is not None:
-                icon = self.tabIcon(index).pixmap(self.iconSize())
-                alignment = QtCore.Qt.AlignLeft | QtCore.Qt.AlignVCenter
-                tabRect.moveLeft(10)
-                painter.drawItemPixmap(tabRect,alignment,icon)
-                tabRect.moveLeft(self.iconSize().width() + 15)
-            else:
-                tabRect.moveLeft(10)
-            painter.drawText(tabRect, QtCore.Qt.AlignVCenter, self.tabText(index))
-        painter.end()
-  
-    def tabSizeHint(self, index):
-        return self.tabSize
-        
-        
-class FingerTabWidget(QtGui.QTabWidget):
-    """A QTabWidget equivalent which uses our FingerTabBarWidget"""
-    def __init__(self, parent, *args):
-        QtGui.QTabWidget.__init__(self, parent, *args)
-        self.setTabBar(FingerTabBarWidget(self))
-        
-    def addTab(self, *args, **kwargs):
-        closeable = kwargs.pop('closable', False)
-        index = QtGui.QTabWidget.addTab(self, *args, **kwargs)
-        self.setTabClosable(index, closeable)
-        return index
-        
-    def setTabClosable(self, index, closable):
-        right_button = self.tabBar().tabButton(index, QtGui.QTabBar.RightSide)
-        if closable:
-            if not right_button:
-                # Make one:
-                close_button = QtGui.QToolButton(self.parent())
-                close_button.setIcon(QtGui.QIcon(':/qtutils/fugue/cross'))
-                self.tabBar().setTabButton(index, QtGui.QTabBar.RightSide, close_button)
-                close_button.clicked.connect(lambda: self._on_close_button_clicked(close_button))
-        else:
-            if right_button:
-                # Get rid of it:
-                self.tabBar().setTabButton(index, QtGui.QTabBar.RightSide, None)
-                
-    def _on_close_button_clicked(self, button):
-        for index in range(self.tabBar().count()):
-            if self.tabBar().tabButton(index, QtGui.QTabBar.RightSide) is button:
-                self.tabCloseRequested.emit(index)
-                break
-        
-<<<<<<< HEAD
-        
-class LeftClickTreeView(QtGui.QTreeView):
-    leftClicked = Signal(QtCore.QModelIndex)
-    doubleLeftClicked = Signal(QtCore.QModelIndex)
-=======
-class TreeView(QtGui.QTreeView):
-    leftClicked = QtCore.pyqtSignal(QtCore.QModelIndex)
-    doubleLeftClicked = QtCore.pyqtSignal(QtCore.QModelIndex)
->>>>>>> 597bd1d1
-    """A QTreeview that emits a custom signal leftClicked(index)
-    after a left click on a valid index, and doubleLeftClicked(index)
-    (in addition) on double click. Also has modified tab and arrow key behaviour."""
-    def __init__(self, *args):
-        QtGui.QTreeView.__init__(self, *args)
-        self._pressed_index = None
-        self._double_click = False
-        
-    def mousePressEvent(self, event):
-        result =  QtGui.QTreeView.mousePressEvent(self, event)
-        index = self.indexAt(event.pos())
-        if event.button() == QtCore.Qt.LeftButton and index.isValid():
-            self._pressed_index = self.indexAt(event.pos())
-        return result
-    
-    def leaveEvent(self, event):
-        result = QtGui.QTreeView.leaveEvent(self, event)
-        self._pressed_index = None
-        self._double_click = False
-        return result
-    
-    def mouseDoubleClickEvent(self, event):
-        # Ensure our left click event occurs regardless of whether
-        # it is the second click in a double click or not
-        result = QtGui.QTreeView.mouseDoubleClickEvent(self, event)
-        index = self.indexAt(event.pos())
-        if event.button() == QtCore.Qt.LeftButton and index.isValid():
-            self._pressed_index = self.indexAt(event.pos())
-            self._double_click = True
-        return result
-        
-    def mouseReleaseEvent(self, event):
-        result = QtGui.QTreeView.mouseReleaseEvent(self, event)
-        index = self.indexAt(event.pos())
-        if event.button() == QtCore.Qt.LeftButton and index.isValid() and index == self._pressed_index:
-            self.leftClicked.emit(index)
-            if self._double_click:
-                self.doubleLeftClicked.emit(index)
-        self._pressed_index = None
-        self._double_click = False
-        return result
-
-    def event(self, event):
-        if (event.type() == QtCore.QEvent.ShortcutOverride
-                and event.key() in [QtCore.Qt.Key_Enter, QtCore.Qt.Key_Return]):
-            event.accept()
-            item = self.model().itemFromIndex(self.currentIndex())
-            if item.isEditable():
-                if self.state() != QtGui.QTreeView.EditingState:
-                    self.edit(self.currentIndex())
-            else:
-                # Enter on non-editable items simulates a left click:
-                self.leftClicked.emit(self.currentIndex())
-            return True
-        else:
-            return QtGui.QTreeView.event(self, event)
-    
-    def keyPressEvent(self, event):
-        if event.key() == QtCore.Qt.Key_Space:
-            item = self.model().itemFromIndex(self.currentIndex())
-            if not item.isEditable():
-                # Space on non-editable items simulates a left click:
-                self.leftClicked.emit(self.currentIndex())
-        return QtGui.QTreeView.keyPressEvent(self, event)
-            
-    def moveCursor(self, cursor_action, keyboard_modifiers):
-        current_index = self.currentIndex()
-        current_row, current_column = current_index.row(), current_index.column()
-        if cursor_action == QtGui.QTreeView.MoveUp:
-            return current_index.sibling(current_row - 1, current_column)
-        elif cursor_action == QtGui.QTreeView.MoveDown:
-            return current_index.sibling(current_row + 1, current_column)
-        elif cursor_action == QtGui.QTreeView.MoveLeft:
-            return current_index.sibling(current_row, current_column - 1)
-        elif cursor_action == QtGui.QTreeView.MoveRight:
-            return current_index.sibling(current_row, current_column + 1)
-        elif cursor_action == QtGui.QTreeView.MovePrevious:
-            return current_index.sibling(current_row, current_column - 1)
-        elif cursor_action == QtGui.QTreeView.MoveNext:
-            return current_index.sibling(current_row, current_column + 1)
-        else:
-            return QtGui.QTreeView.moveCursor(self, cursor_action, keyboard_modifiers)
-            
-            
-class AlternatingColorModel(QtGui.QStandardItemModel):
-    def __init__(self, treeview):
-        QtGui.QStandardItemModel.__init__(self)
-        # How much darker in each channel is the alternate base color compared to the base color?
-        palette = treeview.palette()
-        normal_color = palette.color(QtGui.QPalette.Base)
-        alternate_color = palette.color(QtGui.QPalette.AlternateBase)
-        r, g, b, a = normal_color.getRgb()
-        alt_r, alt_g, alt_b, alt_a = alternate_color.getRgb()
-        self.delta_r = alt_r - r
-        self.delta_g = alt_g - g
-        self.delta_b = alt_b - b
-        self.delta_a = alt_a - a
-        
-        # A cache, store brushes so we don't have to recalculate them. Is faster.
-        self.alternate_brushes = {}
-        
-    def data(self, index, role):
-        """When background color data is being requested, returns modified colours for every second row,
-       according to the palette of the treeview. This has the effect of making the alternate colours
-       visible even when custom colors have been set - the same shading will be applied to the custom
-       colours. Only really looks sensible when the normal and alternate colors are similar."""
-        if role == QtCore.Qt.BackgroundRole and index.row() % 2:
-            normal_brush = QtGui.QStandardItemModel.data(self, index, QtCore.Qt.BackgroundRole)
-            if normal_brush is not None:
-                normal_color = normal_brush.color()
-                try:
-                    return self.alternate_brushes[normal_color.rgb()]
-                except KeyError:
-                    r, g, b, a = normal_color.getRgb()
-                    alt_r = min(max(r + self.delta_r, 0), 255)
-                    alt_g = min(max(g + self.delta_g, 0), 255)
-                    alt_b = min(max(b + self.delta_b, 0), 255)
-                    alt_a = min(max(a + self.delta_a, 0), 255)
-                    alternate_color = QtGui.QColor(alt_r, alt_g, alt_b, alt_a)
-                    alternate_brush = QtGui.QBrush(alternate_color)
-                    self.alternate_brushes[normal_color.rgb()] = alternate_brush
-                    return alternate_brush
-        return QtGui.QStandardItemModel.data(self, index, role)
-
-
-class ItemDelegate(QtGui.QStyledItemDelegate):
-    """An item delegate with a fixed height
-    and faint grey vertical lines between columns"""
-    HEIGHT = 24
-    def __init__(self, *args, **kwargs):
-        QtGui.QStyledItemDelegate.__init__(self, *args, **kwargs)
-        self._pen = QtGui.QPen()
-        self._pen.setWidth(1)
-        self._pen.setColor(QtGui.QColor.fromRgb(128,128,128,64))
-        
-    def sizeHint(self, *args):
-        size = QtGui.QStyledItemDelegate.sizeHint(self, *args)
-        return QtCore.QSize(size.width(), self.HEIGHT)
-        
-    def paint(self, painter, option, index):
-        QtGui.QStyledItemDelegate.paint(self, painter, option, index)
-        if index.column() > 0:
-            painter.setPen(self._pen)
-            painter.drawLine(option.rect.topLeft(), option.rect.bottomLeft())
-<<<<<<< HEAD
-        
-        
-=======
-    
-
->>>>>>> 597bd1d1
-class GroupTab(object):
-    GLOBALS_COL_DELETE = 0
-    GLOBALS_COL_NAME = 1
-    GLOBALS_COL_VALUE = 2
-    GLOBALS_COL_UNITS = 3
-    GLOBALS_COL_EXPANSION = 4
-    
-    GLOBALS_ROLE_IS_DUMMY_ROW = QtCore.Qt.UserRole + 1
-    GLOBALS_ROLE_SORT_DATA = QtCore.Qt.UserRole + 2
-    GLOBALS_ROLE_PREVIOUS_TEXT = QtCore.Qt.UserRole + 3
-    GLOBALS_ROLE_IS_BOOL = QtCore.Qt.UserRole + 4
-    
-    COLOR_ERROR = '#FF9999' # light red
-    COLOR_OK = '#AAFFCC' # light green
-    COLOR_BOOL_ON = '#66FF33' # bright green
-    COLOR_BOOL_OFF = '#608060' # dark green
-    COLOR_NAME = '#EFEFEF' # light grey
-
-    GLOBALS_DUMMY_ROW_TEXT = '<Click to add global>'
-
-    
-    def __init__(self, tabWidget, globals_file, group_name):
-    
-        self.tabWidget = tabWidget
-        
-        loader = UiLoader()
-        loader.registerCustomWidget(TreeView)
-        self.ui = loader.load('group.ui')
-        
-        # Add the ui to the parent tabWidget:
-        self.tabWidget.addTab(self.ui, group_name, closable=True)
-        
-        self.set_file_and_group_name(globals_file, group_name)
-        
-        self.globals_model = AlternatingColorModel(treeview=self.ui.treeView_globals)
-        self.globals_model.setHorizontalHeaderLabels(['Delete', 'Name','Value','Units','Expansion'])
-        self.globals_model.setSortRole(self.GLOBALS_ROLE_SORT_DATA)
-        
-        self.item_delegate = ItemDelegate()
-        for col in range(self.globals_model.columnCount()):
-            self.ui.treeView_globals.setItemDelegateForColumn(col, self.item_delegate)
-        
-        self.ui.treeView_globals.setModel(self.globals_model)
-        self.ui.treeView_globals.setSelectionMode(QtGui.QTreeView.ExtendedSelection)
-        self.ui.treeView_globals.setSortingEnabled(True)
-        # Make it so the user can just start typing on an item to edit:
-        self.ui.treeView_globals.setEditTriggers(QtGui.QTreeView.AnyKeyPressed |
-                                                QtGui.QTreeView.EditKeyPressed)
-        # Ensure the clickable region of the delete button doesn't extend forever:
-        self.ui.treeView_globals.header().setStretchLastSection(False)
-        # Setup stuff for a custom context menu:
-        self.ui.treeView_globals.setContextMenuPolicy(QtCore.Qt.CustomContextMenu)
-        # Make the actions for the context menu:
-        self.action_globals_delete_selected = QtGui.QAction(QtGui.QIcon(':qtutils/fugue/minus'), 'Delete selected global(s)',  self.ui)
-        self.action_globals_set_selected_true = QtGui.QAction(QtGui.QIcon(':qtutils/fugue/ui-check-box'), 'Set selected Booleans True',  self.ui)
-        self.action_globals_set_selected_false = QtGui.QAction(QtGui.QIcon(':qtutils/fugue/ui-check-box-uncheck'), 'Set selected Booleans False',  self.ui)
-        
-        self.connect_signals()
-                
-        # Populate the model with globals from the h5 file:
-        self.populate_model()
-        # Set sensible column widths:
-        for col in range(self.globals_model.columnCount()):
-            self.ui.treeView_globals.resizeColumnToContents(col)
-        if self.ui.treeView_globals.columnWidth(self.GLOBALS_COL_NAME) < 200:
-            self.ui.treeView_globals.setColumnWidth(self.GLOBALS_COL_NAME, 200)
-        if self.ui.treeView_globals.columnWidth(self.GLOBALS_COL_VALUE) < 200:
-            self.ui.treeView_globals.setColumnWidth(self.GLOBALS_COL_VALUE, 200)
-        if self.ui.treeView_globals.columnWidth(self.GLOBALS_COL_UNITS) < 100:
-            self.ui.treeView_globals.setColumnWidth(self.GLOBALS_COL_UNITS, 100)
-        if self.ui.treeView_globals.columnWidth(self.GLOBALS_COL_EXPANSION) < 100:
-            self.ui.treeView_globals.setColumnWidth(self.GLOBALS_COL_EXPANSION, 100)
-        self.ui.treeView_globals.resizeColumnToContents(self.GLOBALS_COL_DELETE)
-        
-    def connect_signals(self):
-        self.ui.treeView_globals.leftClicked.connect(self.on_treeView_globals_leftClicked)
-        self.ui.treeView_globals.customContextMenuRequested.connect(self.on_treeView_globals_context_menu_requested)
-        self.action_globals_set_selected_true.triggered.connect(lambda: self.on_globals_set_selected_bools_triggered('True'))
-        self.action_globals_set_selected_false.triggered.connect(lambda: self.on_globals_set_selected_bools_triggered('False'))
-        self.action_globals_delete_selected.triggered.connect(self.on_globals_delete_selected_triggered)
-        self.globals_model.itemChanged.connect(self.on_globals_model_item_changed)
-        # A context manager with which we can temporarily disconnect the above connection.
-        self.globals_model_item_changed_disconnected = DisconnectContextManager(self.globals_model.itemChanged, self.on_globals_model_item_changed)
-    
-    def set_file_and_group_name(self, globals_file, group_name):
-        """Provided as a separate method so the main app can
-        call it if the group gets renamed"""
-        self.globals_file = globals_file
-        self.group_name = group_name
-        self.ui.label_globals_file.setText(globals_file)
-        self.ui.label_group_name.setText(group_name)
-        index = self.tabWidget.indexOf(self.ui)
-        self.tabWidget.setTabText(index, group_name)
-        self.tabWidget.setTabToolTip(index, '%s\n(%s)'%(group_name, globals_file))
-    
-    def set_tab_icon(self, icon_string):
-        index = self.tabWidget.indexOf(self.ui)
-        if icon_string is not None:
-            icon = QtGui.QIcon(icon_string)
-        else:
-            icon = QtGui.QIcon()
-        self.tabWidget.setTabIcon(index, icon)
-        
-    def populate_model(self):
-        globals = runmanager.get_globals({self.group_name: self.globals_file})[self.group_name]
-        globals_items = list(globals.items())
-        globals_items.sort() # Ensure globals ordered alphabetically at load time
-        for name, (value, units, expansion) in globals_items:
-            row = self.make_global_row(name, value, units, expansion)
-            self.globals_model.appendRow(row)
-            value_item = row[self.GLOBALS_COL_VALUE]
-            self.check_for_boolean_values(value_item)
-            expansion_item = row[self.GLOBALS_COL_EXPANSION]
-            self.on_globals_model_expansion_changed(expansion_item)
-            
-        # Add the dummy item at the end:
-        dummy_delete_item = QtGui.QStandardItem()
-        dummy_delete_item.setData(True, self.GLOBALS_ROLE_IS_DUMMY_ROW)
-        dummy_delete_item.setFlags(QtCore.Qt.NoItemFlags)
-        dummy_delete_item.setToolTip('Click to add global')
-        
-        dummy_name_item = QtGui.QStandardItem(self.GLOBALS_DUMMY_ROW_TEXT)
-        dummy_name_item.setToolTip('Click to add global')
-        dummy_name_item.setData(True, self.GLOBALS_ROLE_IS_DUMMY_ROW)
-        dummy_name_item.setData(self.GLOBALS_DUMMY_ROW_TEXT, self.GLOBALS_ROLE_PREVIOUS_TEXT)
-        dummy_name_item.setFlags(QtCore.Qt.ItemIsEnabled | QtCore.Qt.ItemIsEditable) # Clears the 'selectable' flag
-        dummy_name_item.setBackground(QtGui.QColor(self.COLOR_NAME))
-        
-        dummy_value_item = QtGui.QStandardItem()
-        dummy_value_item.setData(True, self.GLOBALS_ROLE_IS_DUMMY_ROW)
-        dummy_value_item.setFlags(QtCore.Qt.NoItemFlags)
-        dummy_value_item.setToolTip('Click to add global')
-        
-        dummy_units_item = QtGui.QStandardItem()
-        dummy_units_item.setData(True, self.GLOBALS_ROLE_IS_DUMMY_ROW)
-        dummy_units_item.setFlags(QtCore.Qt.NoItemFlags)
-        dummy_units_item.setToolTip('Click to add global')
-        
-        dummy_expansion_item = QtGui.QStandardItem()
-        dummy_expansion_item.setData(True, self.GLOBALS_ROLE_IS_DUMMY_ROW)
-        dummy_expansion_item.setFlags(QtCore.Qt.NoItemFlags)
-        dummy_expansion_item.setToolTip('Click to add global')
-        
-        self.globals_model.appendRow([dummy_delete_item, dummy_name_item, dummy_value_item, dummy_units_item, dummy_expansion_item])
-    
-    def make_global_row(self, name, value='', units='', expansion=''):
-        logger.debug('%s:%s - make global row: %s '%(self.globals_file, self.group_name, name))
-        # We just set some data here, other stuff is set in self.update_parse_indication
-        # after runmanager has a chance to parse everything and get back to us about what
-        # that data should be.
-        
-        delete_item = QtGui.QStandardItem()
-        delete_item.setIcon(QtGui.QIcon(':qtutils/fugue/minus'))
-        # Must be set to something so that the dummy row doesn't get sorted first:
-        delete_item.setData(False, self.GLOBALS_ROLE_SORT_DATA)
-        delete_item.setEditable(False)
-        delete_item.setToolTip('Delete global from group.')
-
-        name_item = QtGui.QStandardItem(name)
-        name_item.setData(name, self.GLOBALS_ROLE_SORT_DATA)
-        name_item.setData(name, self.GLOBALS_ROLE_PREVIOUS_TEXT)
-        name_item.setToolTip(name)
-        name_item.setBackground(QtGui.QColor(self.COLOR_NAME))
-        
-        value_item = QtGui.QStandardItem(value)
-        value_item.setData(value, self.GLOBALS_ROLE_SORT_DATA)
-        value_item.setData(str(value), self.GLOBALS_ROLE_PREVIOUS_TEXT)
-        value_item.setToolTip('Evaluating...')
-              
-        units_item = QtGui.QStandardItem(units)
-        units_item.setData(units, self.GLOBALS_ROLE_SORT_DATA)
-        units_item.setData(units, self.GLOBALS_ROLE_PREVIOUS_TEXT)
-        units_item.setData(False, self.GLOBALS_ROLE_IS_BOOL)
-        units_item.setToolTip('')
-        
-        expansion_item = QtGui.QStandardItem(expansion)
-        expansion_item.setData(expansion, self.GLOBALS_ROLE_SORT_DATA)
-        expansion_item.setData(expansion, self.GLOBALS_ROLE_PREVIOUS_TEXT)
-        expansion_item.setToolTip('')
-        
-        row = [delete_item, name_item, value_item, units_item, expansion_item]
-        return row
-        
-    def on_treeView_globals_leftClicked(self, index):
-        item = self.globals_model.itemFromIndex(index)
-        # The 'name' item in the same row:
-        name_index = index.sibling(index.row(), self.GLOBALS_COL_NAME)
-        name_item = self.globals_model.itemFromIndex(name_index)
-        global_name = name_item.text()
-        if item.data(self.GLOBALS_ROLE_IS_DUMMY_ROW):
-            # They clicked on an 'add new global' row. Enter editing
-            # mode on the name item so they can enter a name for 
-            # the new global:
-            self.ui.treeView_globals.setCurrentIndex(name_index)
-            self.ui.treeView_globals.edit(name_index)
-        elif item.data(self.GLOBALS_ROLE_IS_BOOL):
-            # It's a bool indicator. Toggle it
-            value_item = self.get_global_item_by_name(global_name, self.GLOBALS_COL_VALUE)
-            if value_item.text() == 'True':
-                value_item.setText('False')
-            elif value_item.text() == 'False':
-                value_item.setText('True')
-            else:
-                raise AssertionError('expected boolean value')
-            # Clear selection, it's hard to see the colours through the selection:
-            self.ui.treeView_globals.clearSelection()
-        elif item.column() == self.GLOBALS_COL_DELETE:
-            # They clicked a delete button.
-            self.delete_global(global_name)
-        elif not item.data(self.GLOBALS_ROLE_IS_BOOL):
-            # Edit whatever it is:
-            if (self.ui.treeView_globals.currentIndex() != index
-                    or self.ui.treeView_globals.state() != QtGui.QTreeView.EditingState):
-                self.ui.treeView_globals.setCurrentIndex(index)
-                self.ui.treeView_globals.edit(index)
-    
-    def on_globals_model_item_changed(self, item):
-        if item.column() == self.GLOBALS_COL_NAME:
-            self.on_globals_model_name_changed(item)
-        elif item.column() == self.GLOBALS_COL_VALUE:
-            self.on_globals_model_value_changed(item)
-        elif item.column() == self.GLOBALS_COL_UNITS:
-            self.on_globals_model_units_changed(item)
-        elif item.column() == self.GLOBALS_COL_EXPANSION:
-            self.on_globals_model_expansion_changed(item)
-            
-    def on_globals_model_name_changed(self, item): 
-        """Handles global renaming and creation of new globals due to the user
-        editing the <click to add global> item"""
-        item_text = item.text()
-        if item.data(self.GLOBALS_ROLE_IS_DUMMY_ROW):
-            if item_text != self.GLOBALS_DUMMY_ROW_TEXT:
-                # The user has made a new global by editing the <click to add global> item
-                global_name = item_text
-                self.new_global(global_name)
-        else:
-            # User has renamed a global.
-            new_global_name = item_text
-            previous_global_name = item.data(self.GLOBALS_ROLE_PREVIOUS_TEXT)
-            # Ensure the name actually changed, rather than something else about the item:
-            if new_global_name != previous_global_name:
-                self.rename_global(previous_global_name, new_global_name)
-    
-    def on_globals_model_value_changed(self, item):
-        index = item.index()
-        new_value = item.text()
-        previous_value = item.data(self.GLOBALS_ROLE_PREVIOUS_TEXT)
-        name_index = index.sibling(index.row(), self.GLOBALS_COL_NAME)
-        name_item = self.globals_model.itemFromIndex(name_index)
-        global_name = name_item.text()
-        # Ensure the value actually changed, rather than something else about the item:
-        if new_value != previous_value:
-            self.change_global_value(global_name, previous_value, new_value)
-    
-    def on_globals_model_units_changed(self, item):
-        index = item.index()
-        new_units = item.text()
-        previous_units = item.data(self.GLOBALS_ROLE_PREVIOUS_TEXT)
-        name_index = index.sibling(index.row(), self.GLOBALS_COL_NAME)
-        name_item = self.globals_model.itemFromIndex(name_index)
-        global_name = name_item.text()
-        # If it's a boolean value, ensure the check state matches the bool state:
-        if item.data(self.GLOBALS_ROLE_IS_BOOL):
-            value_item = self.get_global_item_by_name(global_name, self.GLOBALS_COL_VALUE)
-            if value_item.text() == 'True':
-                item.setCheckState(QtCore.Qt.Checked)
-            elif value_item.text() == 'False':
-                item.setCheckState(QtCore.Qt.Unchecked)
-            else:
-                raise AssertionError('expected boolean value')
-        # Ensure the value actually changed, rather than something else about the item:
-        if new_units != previous_units:
-            self.change_global_units(global_name, previous_units, new_units)
-    
-    def on_globals_model_expansion_changed(self, item):
-        index = item.index()
-        new_expansion = item.text()
-        previous_expansion = item.data(self.GLOBALS_ROLE_PREVIOUS_TEXT)
-        name_index = index.sibling(index.row(), self.GLOBALS_COL_NAME)
-        name_item = self.globals_model.itemFromIndex(name_index)
-        global_name = name_item.text()
-        # Don't want icon changing to recurse - which happens even if it is the same icon.
-        # So disconnect the signal temporarily:
-        with self.globals_model_item_changed_disconnected:
-            if new_expansion == 'outer':
-                item.setIcon(QtGui.QIcon(':qtutils/custom/outer'))
-                item.setToolTip('This global will be interpreted as a list of values, and will ' +
-                                'be outer producted with other lists to form a larger parameter space.')
-            elif new_expansion:
-                item.setIcon(QtGui.QIcon(':qtutils/custom/zip'))
-                item.setToolTip('This global will be interpreted as a list of values, and will ' +
-                                'be iterated over in lock-step with other globals in the \'%s\' zip group.'%new_expansion)
-            else:
-                item.setData(None, QtCore.Qt.DecorationRole)
-                item.setToolTip('This global will be interpreted as a single value and passed to compilation as-is.')
-        # Ensure the value actually changed, rather than something else about the item:
-        if new_expansion != previous_expansion:
-            self.change_global_expansion(global_name, previous_expansion, new_expansion)
-            
-    def on_treeView_globals_context_menu_requested(self, point):
-        menu = QtGui.QMenu(self.ui)
-        menu.addAction(self.action_globals_set_selected_true)
-        menu.addAction(self.action_globals_set_selected_false)
-        menu.addAction(self.action_globals_delete_selected)
-        menu.exec_(QtGui.QCursor.pos())
-   
-    def on_globals_delete_selected_triggered(self):
-        selected_indexes = self.ui.treeView_globals.selectedIndexes()
-        selected_items = (self.globals_model.itemFromIndex(index) for index in selected_indexes)
-        name_items = [item for item in selected_items if item.column() == self.GLOBALS_COL_NAME]
-        # If multiple selected, show 'delete n groups?' message.
-        # Otherwise, pass confirm=True to self.delete_global so it can show the regular message.
-        confirm_multiple = (len(name_items) > 1)
-        if confirm_multiple:
-            if not question_dialog("Delete %d globals?"%len(name_items)):
-                return
-        for item in name_items:
-            global_name = item.text()
-            self.delete_global(global_name, confirm=not confirm_multiple)
-    
-    def on_globals_set_selected_bools_triggered(self, state):
-        selected_indexes = self.ui.treeView_globals.selectedIndexes()
-        selected_items = [self.globals_model.itemFromIndex(index) for index in selected_indexes]
-        value_items = [item for item in selected_items if item.column() == self.GLOBALS_COL_VALUE]
-        units_items = [item for item in selected_items if item.column() == self.GLOBALS_COL_UNITS]
-        for value_item, units_item in zip(value_items, units_items):
-            if units_item.data(self.GLOBALS_ROLE_IS_BOOL):
-                value_item.setText(state)
-        
-    def close(self):
-        # It is up to the main runmanager class to drop references
-        # to this instance before or after calling this method, so
-        # that after the tabWidget no longer owns our widgets, both
-        # the widgets and the instance will be garbage collected.
-        index = self.tabWidget.indexOf(self.ui)
-        self.tabWidget.removeTab(index)
-        
-    def get_global_item_by_name(self, global_name, column, previous_name=None):
-        """Returns an item from the row representing a global in the globals model.
-        Which item is returned is set by the column argument."""
-        possible_name_items = self.globals_model.findItems(global_name, column=self.GLOBALS_COL_NAME)
-        if previous_name is not None:
-            # Filter by previous name, useful for telling rows apart when a rename is in progress
-            # and two rows may temporarily contain the same name (though the rename code with throw
-            # an error and revert it).
-            possible_name_items = [item for item in possible_name_items
-<<<<<<< HEAD
-                                       if item.data(self.GLOBALS_ROLE_PREVIOUS_TEXT) == previous_name]
-=======
-                                       if item.data(self.GLOBALS_ROLE_PREVIOUS_TEXT).toString() == previous_name]
-        elif global_name != self.GLOBALS_DUMMY_ROW_TEXT:
-            # Don't return the dummy item unless they asked for it explicitly - if a new global is being
-            # created, its name might be simultaneously present in its own row and the dummy row too.
-            possible_name_items = [item for item in possible_name_items
-                                       if not item.data(self.GLOBALS_ROLE_IS_DUMMY_ROW).toBool()]
->>>>>>> 597bd1d1
-        if len(possible_name_items) > 1:
-            raise ValueError('Multiple items found')
-        elif not possible_name_items:
-            raise ValueError('No item found')
-        name_item = possible_name_items[0]
-        name_index = name_item.index()
-        # Found the name item, get the sibling item for the column requested:
-        item_index = name_index.sibling(name_index.row(), column)
-        item = self.globals_model.itemFromIndex(item_index)
-        return item
-        
-    def new_global(self, global_name):
-        logger.info('%s:%s - new global: %s'%(self.globals_file, self.group_name, global_name))
-        item = self.get_global_item_by_name(global_name, self.GLOBALS_COL_NAME,
-                                           previous_name=self.GLOBALS_DUMMY_ROW_TEXT)
-        try:
-            runmanager.new_global(self.globals_file, self.group_name, global_name)
-        except Exception as e:
-            error_dialog(str(e))
-        else:
-            # Insert the newly created global into the model:
-            global_row = self.make_global_row(global_name)
-            last_index = self.globals_model.rowCount()
-            # Insert it as the row before the last (dummy) row: 
-            self.globals_model.insertRow(last_index-1, global_row)
-            # Go into edit mode on the 'value' item:
-            value_item = self.get_global_item_by_name(global_name, self.GLOBALS_COL_VALUE,
-                                                      previous_name=global_name)
-            value_item_index = value_item.index()
-            self.ui.treeView_globals.setCurrentIndex(value_item_index)
-            self.ui.treeView_globals.edit(value_item_index)
-            self.globals_changed()
-        finally:
-            # Set the dummy row's text back ready for another group to be created:
-            item.setText(self.GLOBALS_DUMMY_ROW_TEXT)
-    
-    def rename_global(self, previous_global_name, new_global_name):
-        logger.info('%s:%s - rename global: %s -> %s'%(self.globals_file, self.group_name, previous_global_name, new_global_name))
-        item = self.get_global_item_by_name(new_global_name, self.GLOBALS_COL_NAME,
-                                            previous_name=previous_global_name)
-        try:
-            runmanager.rename_global(self.globals_file, self.group_name, previous_global_name, new_global_name)
-        except Exception as e:
-            error_dialog(str(e))
-            # Set the item text back to the old name, since the rename failed:
-            item.setText(previous_global_name)
-        else:
-            item.setData(new_global_name, self.GLOBALS_ROLE_PREVIOUS_TEXT)
-            item.setData(new_global_name, self.GLOBALS_ROLE_SORT_DATA)
-            item.setToolTip(new_global_name)
-            self.globals_changed()
-            value_item = self.get_global_item_by_name(new_global_name, self.GLOBALS_COL_VALUE)
-            value = qstring_to_unicode(value_item.text())
-            if not value:
-                # Go into editing the units item automatically:
-                value_item_index = value_item.index()
-                self.ui.treeView_globals.setCurrentIndex(value_item_index)
-                self.ui.treeView_globals.edit(value_item_index)
-                
-    def change_global_value(self, global_name, previous_value, new_value):
-        logger.info('%s:%s - change global value: %s = %s -> %s'%(self.globals_file, self.group_name, global_name, previous_value, new_value))
-        item = self.get_global_item_by_name(global_name, self.GLOBALS_COL_VALUE)
-        try:
-            runmanager.set_value(self.globals_file, self.group_name, global_name, new_value)
-        except Exception as e:
-            error_dialog(str(e))
-            # Set the item text back to the old name, since the change failed:
-            item.setText(previous_value)
-        else:
-            item.setData(new_value, self.GLOBALS_ROLE_PREVIOUS_TEXT)
-            item.setData(new_value, self.GLOBALS_ROLE_SORT_DATA)
-            self.check_for_boolean_values(item)
-            item.setData(None, QtCore.Qt.BackgroundRole)
-            item.setIcon(QtGui.QIcon(':qtutils/fugue/hourglass'))
-            item.setToolTip('Evaluating...')
-            self.globals_changed()
-            units_item = self.get_global_item_by_name(global_name, self.GLOBALS_COL_UNITS)
-<<<<<<< HEAD
-            units = units_item.text()
-            if not (previous_value or units):
-=======
-            units = qstring_to_unicode(units_item.text())
-            if not units:
->>>>>>> 597bd1d1
-                # Go into editing the units item automatically:
-                units_item_index = units_item.index()
-                self.ui.treeView_globals.setCurrentIndex(units_item_index)
-                self.ui.treeView_globals.edit(units_item_index)
-    
-    def change_global_units(self, global_name, previous_units, new_units):
-        logger.info('%s:%s - change units: %s = %s -> %s'%
-                        (self.globals_file, self.group_name, global_name, previous_units, new_units))
-        item = self.get_global_item_by_name(global_name, self.GLOBALS_COL_UNITS)
-        try:
-            runmanager.set_units(self.globals_file, self.group_name, global_name, new_units)
-        except Exception as e:
-            error_dialog(str(e))
-            # Set the item text back to the old units, since the change failed:
-            item.setText(previous_units)
-        else:
-            item.setData(new_units, self.GLOBALS_ROLE_PREVIOUS_TEXT)
-            item.setData(new_units, self.GLOBALS_ROLE_SORT_DATA)
-    
-    def change_global_expansion(self, global_name, previous_expansion, new_expansion):
-        logger.info('%s:%s - change expansion: %s = %s -> %s'%
-                        (self.globals_file, self.group_name, global_name, previous_expansion, new_expansion))
-        item = self.get_global_item_by_name(global_name, self.GLOBALS_COL_EXPANSION)
-        try:
-            runmanager.set_expansion(self.globals_file, self.group_name, global_name, new_expansion)
-        except Exception as e:
-            error_dialog(str(e))
-            # Set the item text back to the old units, since the change failed:
-            item.setText(previous_expansion)
-        else:
-            item.setData(new_expansion, self.GLOBALS_ROLE_PREVIOUS_TEXT)
-            item.setData(new_expansion, self.GLOBALS_ROLE_SORT_DATA)
-            self.globals_changed()
-            
-    def check_for_boolean_values(self, item):
-        """Checks if the value is 'True' or 'False'. If either, makes the units
-        cell checkable, uneditable, and coloured to indicate the state. The units cell
-        can then be clicked to toggle the value."""
-        index = item.index()
-        value = item.text()
-        name_index = index.sibling(index.row(), self.GLOBALS_COL_NAME)
-        units_index = index.sibling(index.row(), self.GLOBALS_COL_UNITS)
-        name_item = self.globals_model.itemFromIndex(name_index)
-        units_item = self.globals_model.itemFromIndex(units_index)
-        global_name = name_item.text()
-        logger.debug('%s:%s - check for boolean values: %s'%
-                        (self.globals_file, self.group_name, global_name))
-        if value == 'True':
-            units_item.setData(True, self.GLOBALS_ROLE_IS_BOOL)
-            units_item.setText('Bool')
-            units_item.setEditable(False)
-            units_item.setCheckable(True)
-            units_item.setCheckState(QtCore.Qt.Checked)
-            units_item.setBackground(QtGui.QBrush(QtGui.QColor(self.COLOR_BOOL_ON)))
-        elif value == 'False':
-            units_item.setData(True, self.GLOBALS_ROLE_IS_BOOL)
-            units_item.setText('Bool')
-            units_item.setEditable(False)
-            units_item.setCheckable(True)
-            units_item.setCheckState(QtCore.Qt.Unchecked)
-            units_item.setBackground(QtGui.QBrush(QtGui.QColor(self.COLOR_BOOL_OFF)))
-        else:
-            was_bool = units_item.data(self.GLOBALS_ROLE_IS_BOOL)
-            units_item.setData(False, self.GLOBALS_ROLE_IS_BOOL)
-            units_item.setEditable(True)
-            units_item.setCheckable(False)
-            # Checkbox still visible unless we do the following:
-            units_item.setData(None, QtCore.Qt.CheckStateRole)
-            units_item.setData(None, QtCore.Qt.BackgroundRole)
-            if was_bool:
-                # If the item was a bool and now isn't, clear the units
-                # and go into editing so the user can enter a new units string:
-                units_item.setText('')
-                self.ui.treeView_globals.setCurrentIndex(units_item.index())
-                self.ui.treeView_globals.edit(units_item.index())
-    
-    def globals_changed(self):
-        """Called whenever something about a global has changed.
-        call app.globals_changed to inform the main application
-        that it needs to parse globals again.
-        self.update_parse_indication will be called by the main app
-        when parsing is done, and will set the colours and tooltips
-        appropriately"""
-        # Tell the main app about it:
-        app.globals_changed()
-    
-    def delete_global(self, global_name, confirm=True):
-        logger.info('%s:%s - delete global: %s'%
-                        (self.globals_file, self.group_name, global_name))
-        if confirm:
-            if not question_dialog("Delete the global '%s'?"%global_name):
-                return
-        runmanager.delete_global(self.globals_file, self.group_name, global_name)
-        # Find the entry for this global in self.globals_model and remove it:
-        name_item = self.get_global_item_by_name(global_name, self.GLOBALS_COL_NAME)
-        self.globals_model.removeRow(name_item.row())
-        self.globals_changed()
-    
-    def update_parse_indication(self, active_groups, sequence_globals, evaled_globals):
-        # Check that we are an active group:
-        if self.group_name in active_groups and active_groups[self.group_name] == self.globals_file:
-            tab_contains_errors = False
-            for global_name, value in evaled_globals[self.group_name].items():
-                name_item = self.get_global_item_by_name(global_name, self.GLOBALS_COL_NAME)
-                value_item = self.get_global_item_by_name(global_name, self.GLOBALS_COL_VALUE)
-                units_item = self.get_global_item_by_name(global_name, self.GLOBALS_COL_UNITS)
-                expansion_item = self.get_global_item_by_name(global_name, self.GLOBALS_COL_EXPANSION)
-                delete_item = self.get_global_item_by_name(global_name, self.GLOBALS_COL_DELETE)
-                ignore, ignore, expansion = sequence_globals[self.group_name][global_name]
-                # Temporarily disconnect the item_changed signal on the model so that we can
-                # set the expansion type without triggering another preparse - the parsing has
-                # already been done with the new expansion type.
-                with self.globals_model_item_changed_disconnected:
-                    expansion_item.setData(expansion, self.GLOBALS_ROLE_PREVIOUS_TEXT)
-                    expansion_item.setData(expansion, self.GLOBALS_ROLE_SORT_DATA)
-                # The next line will now trigger item_changed, but it will not be detected as an
-                # actual change to the expansion type, because previous_text will match text.
-                # So it will not look like a change and will not trigger preparsing. However
-                # It is still important that other triggers be processed, such as setting the
-                # icon in the expansion item, so that will still occur in the callback.
-                expansion_item.setText(expansion)
-                if isinstance(value, Exception):
-                    value_item.setBackground(QtGui.QBrush(QtGui.QColor(self.COLOR_ERROR)))
-                    value_item.setIcon(QtGui.QIcon(':qtutils/fugue/exclamation'))
-                    tooltip = '%s: %s'%(value.__class__.__name__, value.message)
-                    tab_contains_errors = True
-                else:
-                    value_item.setBackground(QtGui.QBrush(QtGui.QColor(self.COLOR_OK)))
-                    value_item.setData(None, QtCore.Qt.DecorationRole)
-                    tooltip = repr(value)
-                value_item.setToolTip(tooltip)
-            if tab_contains_errors:
-                self.set_tab_icon(':qtutils/fugue/exclamation')
-            else:
-                self.set_tab_icon(None)
-        else:
-            # Clear everything:
-            self.set_tab_icon(None)
-            for row in range(self.globals_model.rowCount()):
-                item = self.globals_model.item(row, self.GLOBALS_COL_VALUE)
-                if item.data(self.GLOBALS_ROLE_IS_DUMMY_ROW):
-                    continue
-                item.setData(None, QtCore.Qt.DecorationRole)
-                item.setToolTip('Group inactive')
-                item.setData(None, QtCore.Qt.BackgroundRole)
-
-
-class RunmanagerMainWindow(QtGui.QMainWindow):
-    firstActivation = Signal()
-    def __init__(self, *args, **kwargs):
-        QtGui.QMainWindow.__init__(self, *args, **kwargs)
-        self._previously_activated = False
-        
-    def closeEvent(self, event):
-        if app.on_close_event():
-            return QtGui.QMainWindow.closeEvent(self, event)
-        else:
-            event.ignore()
-    
-    def event(self, event):
-        result = QtGui.QMainWindow.event(self, event)
-        if event.type() == QtCore.QEvent.WindowActivate:
-            if not self._previously_activated:
-                self._previously_activated = True
-                self.firstActivation.emit()
-        return result 
-
-       
-class PoppedOutOutputBoxWindow(QtGui.QDialog):
-    def closeEvent(self, event):
-        app.on_output_popout_button_clicked()
-       
-       
-class RunManager(object):
-    
-    # Constants for the model in the axes tab:
-    AXES_COL_NAME = 0
-    AXES_COL_LENGTH = 1
-    AXES_COL_SHUFFLE = 2
-    
-    # Constants for the model in the groups tab:
-    GROUPS_COL_NAME = 0
-    GROUPS_COL_ACTIVE = 1
-    GROUPS_COL_DELETE = 2
-    GROUPS_COL_OPENCLOSE = 3
-    GROUPS_ROLE_IS_DUMMY_ROW = QtCore.Qt.UserRole + 1
-    GROUPS_ROLE_PREVIOUS_NAME = QtCore.Qt.UserRole + 2
-    GROUPS_ROLE_SORT_DATA = QtCore.Qt.UserRole + 3
-    GROUPS_ROLE_GROUP_IS_OPEN = QtCore.Qt.UserRole + 4
-    GROUPS_DUMMY_ROW_TEXT = '<Click to add group>'
-
-    def __init__(self):
-    
-        loader = UiLoader()
-        loader.registerCustomWidget(FingerTabWidget)
-        loader.registerCustomWidget(TreeView)
-        self.ui = loader.load('main.ui', RunmanagerMainWindow())
-
-        self.output_box = OutputBox(self.ui.verticalLayout_output_tab)
-        
-        # Add a 'pop-out' button to the output tab:
-        output_tab_index = self.ui.tabWidget.indexOf(self.ui.tab_output)
-        self.output_popout_button = QtGui.QToolButton(self.ui.tabWidget.parent())
-        self.output_popout_button.setIcon(QtGui.QIcon(':/qtutils/fugue/arrow-out'))
-        self.output_popout_button.setToolTip('Toggle whether the output box is in a separate window')
-        self.ui.tabWidget.tabBar().setTabButton(output_tab_index, QtGui.QTabBar.RightSide, self.output_popout_button)
-        # Whether or not the output box is currently popped out:
-        self.output_box_is_popped_out = False
-        # The window it will be moved to when popped out:
-        self.output_box_window = PoppedOutOutputBoxWindow(self.ui, QtCore.Qt.WindowSystemMenuHint)
-        self.output_box_window_verticalLayout = QtGui.QVBoxLayout(self.output_box_window) 
-        self.output_box_window_verticalLayout.setContentsMargins(0,0,0,0)
-        self.output_box_window.setWindowTitle('runmanager output')
-        self.output_box_window.resize(800,1000)
-        
-        self.setup_config()
-        self.setup_axes_tab()
-        self.setup_groups_tab()
-        self.connect_signals()
-        
-        # The last location from which a labscript file was selected, defaults to labscriptlib:
-        self.last_opened_labscript_folder = self.exp_config.get('paths','labscriptlib')
-        # The last location from which a globals file was selected, defaults to experiment_shot_storage:
-        self.last_opened_globals_folder = self.exp_config.get('paths', 'experiment_shot_storage')
-        # The last file to which the user saved or loaded a configuration, defaults to experiment_shot_storage/runmanager.ini:
-        self.last_save_config_file = os.path.join(self.exp_config.get('paths', 'experiment_shot_storage'), 'runmanager.ini')
-        # The last manually selected shot output folder, defaults to experiment_shot_storage:
-        self.last_selected_shot_output_folder = self.exp_config.get('paths', 'experiment_shot_storage')
-        self.shared_drive_prefix = self.exp_config.get('paths', 'shared_drive')
-        self.experiment_shot_storage = self.exp_config.get('paths','experiment_shot_storage')
-        # Store the currently open groups as {(globals_filename, group_name): GroupTab}
-        self.currently_open_groups = {}
-        
-        # A thread that will evaluate globals when they change, allowing us to show
-        # their values and any errors in the tabs they came from.
-        self.preparse_globals_thread = threading.Thread(target=self.preparse_globals)
-        self.preparse_globals_thread.daemon = True
-        # A threading.Event to inform the preparser thread when globals have changed,
-        # and thus need parsing again:
-        self.preparse_globals_required = threading.Event()
-        self.preparse_globals_thread.start()
-        
-        # A flag telling the compilation thread to abort:
-        self.compilation_aborted = threading.Event()
-        
-        # A few attributes for self.guess_expansion_modes() to keep track of its state,
-        # and thus detect changes:
-        self.previous_evaled_globals = {}
-        self.previous_global_hierarchy = {}
-        self.previous_expansion_types = {}
-        self.previous_expansions = {}
-        
-        # Start the loop that allows compilations to be queued up:
-        self.compile_queue = Queue.Queue()
-        self.compile_queue_thread = threading.Thread(target=self.compile_loop)
-        self.compile_queue_thread.daemon = True
-        self.compile_queue_thread.start()
-        
-        # Another loop, for submitting to mise in a separate thread:
-        self.mise_submission_queue = Queue.Queue()
-        self.mise_submission_queue_thread = threading.Thread(target=self.mise_submission_loop)
-        self.mise_submission_queue_thread.daemon = True
-        self.mise_submission_queue_thread.start()
-        
-        # Start the compiler subprocess:
-        self.to_child, self.from_child, self.child = zprocess.subprocess_with_queues('batch_compiler.py', self.output_box.port)
-        
-        # Start a thread to monitor the time of day and create new shot output folders for each day:
-        self.output_folder_update_required = threading.Event()
-        inthread(self.rollover_shot_output_folder)
-        
-        # The data from the last time we saved the configuration, so we can know if something's changed:
-        self.last_save_data = None
-        
-        # autoload a config file, if labconfig is set to do so:
-        try:
-            autoload_config_file = self.exp_config.get('runmanager', 'autoload_config_file')
-        except Exception:
-            self.output_box.output('Ready.\n\n')
-        else:
-            self.ui.setEnabled(False)
-            self.output_box.output('Loading default config file %s...'%autoload_config_file)
-            
-            def load_the_config_file():
-                try:
-                    self.load_configuration(autoload_config_file)
-                    self.output_box.output('done.\n')
-                finally:
-                    self.ui.setEnabled(True)
-                    self.output_box.output('Ready.\n\n')
-            
-            # Defer this until 50ms after the window has shown,
-            # so that the GUI pops up faster in the meantime
-            self.ui.firstActivation.connect(lambda: QtCore.QTimer.singleShot(50, load_the_config_file))
-                  
-        self.ui.show()       
-        
-    def setup_config(self):
-        config_path = os.path.join(config_prefix,'%s.ini'%socket.gethostname())
-        required_config_params = {"DEFAULT":["experiment_name"],
-                                  "programs":["text_editor",
-                                              "text_editor_arguments",
-                                             ],
-                                  "ports":['BLACS', 'runviewer'],
-                                  "paths":["shared_drive",
-                                           "experiment_shot_storage",
-                                           "labscriptlib",
-                                          ],
-                                 }
-        self.exp_config = LabConfig(config_path, required_config_params)
-        
-    def setup_axes_tab(self):
-        self.axes_model = QtGui.QStandardItemModel()
-        
-        # Setup the model columns and link to the treeview
-        name_header_item = QtGui.QStandardItem('Name')
-        name_header_item.setToolTip('The name of the global or zip group being iterated over')
-        self.axes_model.setHorizontalHeaderItem(self.AXES_COL_NAME, name_header_item)
-        
-        length_header_item = QtGui.QStandardItem('Length')
-        length_header_item.setToolTip('The number of elements in the axis of the parameter space')
-        self.axes_model.setHorizontalHeaderItem(self.AXES_COL_LENGTH, length_header_item)
-        
-        shuffle_header_item = QtGui.QStandardItem('Shuffle')
-        shuffle_header_item.setToolTip('Whether or not the order of the axis should be randomised')
-        shuffle_header_item.setIcon(QtGui.QIcon(':qtutils/fugue/arrow-switch'))
-        self.axes_model.setHorizontalHeaderItem(self.AXES_COL_SHUFFLE, shuffle_header_item)
-        
-        self.ui.treeView_axes.setModel(self.axes_model)
-        
-        # Setup stuff for a custom context menu:
-        self.ui.treeView_axes.setContextMenuPolicy(QtCore.Qt.CustomContextMenu)
-        
-        # Make the actions for the context menu:
-        self.action_axes_check_selected = QtGui.QAction(QtGui.QIcon(':qtutils/fugue/ui-check-box'),
-                                                        'Check selected', self.ui)
-        self.action_axes_uncheck_selected = QtGui.QAction(QtGui.QIcon(':qtutils/fugue/ui-check-box-uncheck'),
-                                                          'Uncheck selected', self.ui)
-            
-    def setup_groups_tab(self):
-        self.groups_model = QtGui.QStandardItemModel()
-        self.groups_model.setHorizontalHeaderLabels(['File/group name','Active','Delete','Open/Close'])
-        self.groups_model.setSortRole(self.GROUPS_ROLE_SORT_DATA)
-        self.item_delegate = ItemDelegate()
-        self.ui.treeView_groups.setModel(self.groups_model)
-        for col in range(self.groups_model.columnCount()):
-            self.ui.treeView_groups.setItemDelegateForColumn(col, self.item_delegate)
-        self.ui.treeView_groups.setAnimated(True) # Pretty
-        self.ui.treeView_groups.setSelectionMode(QtGui.QTreeView.ExtendedSelection)
-        self.ui.treeView_groups.setSortingEnabled(True)
-        # Set column widths:
-        self.ui.treeView_groups.setColumnWidth(self.GROUPS_COL_NAME, 400)
-        # Make it so the user can just start typing on an item to edit:
-        self.ui.treeView_groups.setEditTriggers(QtGui.QTreeView.AnyKeyPressed |
-                                                QtGui.QTreeView.EditKeyPressed |
-                                                QtGui.QTreeView.SelectedClicked)
-        # Ensure the clickable region of the open/close button doesn't extend forever:
-        self.ui.treeView_groups.header().setStretchLastSection(False)
-        # Shrink columns other than the 'name' column to the size of their headers:
-        for column in range(self.groups_model.columnCount()):
-            if column != self.GROUPS_COL_NAME:
-                self.ui.treeView_groups.resizeColumnToContents(column)
-
-        self.ui.treeView_groups.setTextElideMode(QtCore.Qt.ElideMiddle)
-        # Setup stuff for a custom context menu:
-        self.ui.treeView_groups.setContextMenuPolicy(QtCore.Qt.CustomContextMenu)
-        
-        # Make the actions for the context menu:
-        self.action_groups_set_selection_active = QtGui.QAction(QtGui.QIcon(':qtutils/fugue/ui-check-box'), 'Set selected group(s) active', self.ui)
-        self.action_groups_set_selection_inactive = QtGui.QAction(QtGui.QIcon(':qtutils/fugue/ui-check-box-uncheck'), 'Set selected group(s) inactive', self.ui)
-        self.action_groups_delete_selected = QtGui.QAction(QtGui.QIcon(':qtutils/fugue/minus'), 'Delete selected group(s)', self.ui)
-        self.action_groups_open_selected = QtGui.QAction(QtGui.QIcon(':/qtutils/fugue/plus'), 'Open selected group(s)', self.ui)
-        self.action_groups_close_selected_groups = QtGui.QAction(QtGui.QIcon(':/qtutils/fugue/cross'), 'Close selected group(s)', self.ui)
-        self.action_groups_close_selected_files = QtGui.QAction(QtGui.QIcon(':/qtutils/fugue/cross'), 'Close selected file(s)', self.ui)
-
-        # A counter for keeping track of the recursion depth of self._groups_model_active_changed().
-        # This is used so that some actions can be taken in response to initial data changes, but
-        # not to flow-on changes made by the method itself:
-        self.on_groups_model_active_changed_recursion_depth = 0
-        
-    def connect_signals(self):
-        # The button that pops the output box in and out:
-        self.output_popout_button.clicked.connect(self.on_output_popout_button_clicked)
-        
-        # The menu items:
-        self.ui.actionSave_configuration.triggered.connect(self.on_save_configuration_triggered)
-        self.ui.actionLoad_configuration.triggered.connect(self.on_load_configuration_triggered)
-        self.ui.actionQuit.triggered.connect(self.ui.close)
-        
-        # labscript file and folder selection stuff:
-        self.ui.toolButton_select_labscript_file.clicked.connect(self.on_select_labscript_file_clicked)
-        self.ui.toolButton_select_shot_output_folder.clicked.connect(self.on_select_shot_output_folder_clicked)
-        self.ui.toolButton_edit_labscript_file.clicked.connect(self.on_edit_labscript_file_clicked)
-        self.ui.toolButton_reset_shot_output_folder.clicked.connect(self.on_reset_shot_output_folder_clicked)
-        self.ui.lineEdit_labscript_file.textChanged.connect(self.on_labscript_file_text_changed)
-        self.ui.lineEdit_shot_output_folder.textChanged.connect(self.on_shot_output_folder_text_changed)
-        
-        # compile/send to mise toggling:
-        self.ui.radioButton_compile.toggled.connect(self.on_compile_toggled)
-        self.ui.radioButton_send_to_mise.toggled.connect(self.on_send_to_mise_toggled)
-        
-        # Control buttons; engage, abort, restart subprocess:
-        self.ui.pushButton_engage.clicked.connect(self.on_engage_clicked)
-        self.ui.pushButton_abort.clicked.connect(self.on_abort_clicked)
-        self.ui.pushButton_restart_subprocess.clicked.connect(self.on_restart_subprocess_clicked)
-        
-        # Tab closebutton clicked:
-        self.ui.tabWidget.tabCloseRequested.connect(self.on_tabCloseRequested)
-        
-        # Axes tab; right click menu, menu actions, reordering
-        self.ui.treeView_axes.customContextMenuRequested.connect(self.on_treeView_axes_context_menu_requested)
-        self.action_axes_check_selected.triggered.connect(self.on_axes_check_selected_triggered)
-        self.action_axes_uncheck_selected.triggered.connect(self.on_axes_uncheck_selected_triggered)
-        self.ui.toolButton_axis_to_top.clicked.connect(self.on_axis_to_top_clicked)
-        self.ui.toolButton_axis_up.clicked.connect(self.on_axis_up_clicked)
-        self.ui.toolButton_axis_down.clicked.connect(self.on_axis_down_clicked)
-        self.ui.toolButton_axis_to_bottom.clicked.connect(self.on_axis_to_bottom_clicked)
-        
-        # Groups tab; right click menu, menu actions, open globals file, new globals file, diff globals file, 
-        self.ui.treeView_groups.customContextMenuRequested.connect(self.on_treeView_groups_context_menu_requested)
-        self.action_groups_set_selection_active.triggered.connect(lambda: self.on_groups_set_selection_active_triggered(QtCore.Qt.Checked))
-        self.action_groups_set_selection_inactive.triggered.connect(lambda: self.on_groups_set_selection_active_triggered(QtCore.Qt.Unchecked))
-        self.action_groups_delete_selected.triggered.connect(self.on_groups_delete_selected_triggered)
-        self.action_groups_open_selected.triggered.connect(self.on_groups_open_selected_triggered)
-        self.action_groups_close_selected_groups.triggered.connect(self.on_groups_close_selected_groups_triggered)
-        self.action_groups_close_selected_files.triggered.connect(self.on_groups_close_selected_files_triggered)
-
-        self.ui.pushButton_open_globals_file.clicked.connect(self.on_open_globals_file_clicked)
-        self.ui.pushButton_new_globals_file.clicked.connect(self.on_new_globals_file_clicked)
-        self.ui.pushButton_diff_globals_file.clicked.connect(self.on_diff_globals_file_clicked)
-        self.ui.treeView_groups.leftClicked.connect(self.on_treeView_groups_leftClicked)
-        self.ui.treeView_groups.doubleLeftClicked.connect(self.on_treeView_groups_doubleLeftClicked)
-        self.groups_model.itemChanged.connect(self.on_groups_model_item_changed)
-        # A context manager with which we can temporarily disconnect the above connection.
-        self.groups_model_item_changed_disconnected = DisconnectContextManager(self.groups_model.itemChanged, self.on_groups_model_item_changed)
-    
-    def on_close_event(self):
-        save_data = self.get_save_data()
-        if self.last_save_data is not None and save_data != self.last_save_data:
-            message = 'Current configuration (which groups are active/open and other GUI state) has changed: save config file \'%s\'?'%self.last_save_config_file
-            reply = QtGui.QMessageBox.question(self.ui, 'Quit runmanager', message,
-                                               QtGui.QMessageBox.Yes|QtGui.QMessageBox.No|QtGui.QMessageBox.Cancel)
-            if reply == QtGui.QMessageBox.Cancel:
-                return False
-            if reply == QtGui.QMessageBox.Yes:
-                self.save_configuration(self.last_save_config_file)
-        self.to_child.put(['quit',None])
-        return True
-        
-    def on_keyPress(self, key, modifiers, is_autorepeat):
-        if key == QtCore.Qt.Key_F5 and modifiers == QtCore.Qt.NoModifier and not is_autorepeat:
-            self.ui.pushButton_engage.setDown(True)
-            
-    def on_keyRelease(self, key, modifiers, is_autorepeat):
-        if key == QtCore.Qt.Key_F5 and not is_autorepeat:
-           self.ui.pushButton_engage.setDown(False)
-           self.ui.pushButton_engage.clicked.emit(False)
-    
-    def on_output_popout_button_clicked(self):
-        if self.output_box_is_popped_out:
-            self.ui.verticalLayout_output_tab.addWidget(self.output_box.output_textedit)
-            self.output_box_window.hide()
-            self.output_popout_button.setIcon(QtGui.QIcon(':/qtutils/fugue/arrow-out'))
-        else:
-            # pop it out
-            # self.ui.verticalLayout_output_tab.remove(self.output_box)
-            self.output_box_window_verticalLayout.addWidget(self.output_box.output_textedit)
-            self.output_popout_button.setIcon(QtGui.QIcon(':/qtutils/fugue/arrow-in'))
-            self.output_box_window.show()
-        self.output_box_is_popped_out = not self.output_box_is_popped_out
-    
-    def on_select_labscript_file_clicked(self, checked):
-        labscript_file = QtGui.QFileDialog.getOpenFileName(self.ui,
-                                                     'Select labscript file',
-                                                     self.last_opened_labscript_folder,
-                                                     "Python files (*.py)")
-        if not labscript_file:
-            # User cancelled selection
-            return 
-        # Convert to standard platform specific path, otherwise Qt likes forward slashes:
-        labscript_file = os.path.abspath(labscript_file)
-        if not os.path.isfile(labscript_file):
-            error_dialog("No such file %s."%labscript_file)
-            return
-        # Save the containing folder for use next time we open the dialog box:
-        self.last_opened_labscript_folder = os.path.dirname(labscript_file)
-        # Write the file to the lineEdit:
-        self.ui.lineEdit_labscript_file.setText(labscript_file)
-        # Tell the output folder thread that the output folder might need updating:
-        self.output_folder_update_required.set()
-    
-    def on_edit_labscript_file_clicked(self, checked):
-        # get path to text editor
-        editor_path = self.exp_config.get('programs','text_editor')
-        editor_args = self.exp_config.get('programs','text_editor_arguments')
-        # Get the current labscript file:
-        current_labscript_file = self.ui.lineEdit_labscript_file.text()
-        # Ignore if no file selected
-        if not current_labscript_file:
-            return
-        if not editor_path:
-            error_dialog("No editor specified in the labconfig.")
-        if '{file}' in editor_args:
-            # Split the args on spaces into a list, replacing {file} with the labscript file
-            editor_args = [arg if arg != '{file}' else current_labscript_file for arg in editor_args.split()]
-        else:
-            # Otherwise if {file} isn't already in there, append it to the other args:
-            editor_args = [current_labscript_file] + editor_args.split()
-        try:
-            subprocess.Popen([editor_path] + editor_args)
-        except Exception as e:
-            error_dialog("Unable to launch text editor specified in %s. Error was: %s"%(self.exp_config.config_path, str(e)))
-        
-    def on_select_shot_output_folder_clicked(self, checked):
-        shot_output_folder = QtGui.QFileDialog.getExistingDirectory(self.ui,
-                                                     'Select shot output folder',
-                                                     self.last_selected_shot_output_folder)
-        if not shot_output_folder:
-            # User cancelled selection
-            return
-        # Convert to standard platform specific path, otherwise Qt likes forward slashes:
-        shot_output_folder = os.path.abspath(shot_output_folder)
-        # Save the containing folder for use next time we open the dialog box:
-        self.last_selected_shot_output_folder = os.path.dirname(shot_output_folder)
-        # Write the file to the lineEdit:
-        self.ui.lineEdit_shot_output_folder.setText(shot_output_folder)
-        # Tell the output folder rollover thread to run an iteration,
-        # so that it notices this change (even though it won't do anything now - this is so
-        # it can respond correctly if anything else interesting happens within the next second):
-        self.output_folder_update_required.set()
-    
-    def on_reset_shot_output_folder_clicked(self, checked):
-        current_default_output_folder = self.get_default_output_folder()
-        if current_default_output_folder is None:
-            return
-        self.ui.lineEdit_shot_output_folder.setText(current_default_output_folder)
-        # Tell the output folder rollover thread to run an iteration,
-        # so that it notices this change (even though it won't do anything now - this is so
-        # it can respond correctly if anything else interesting happens within the next second):
-        self.output_folder_update_required.set()
-    
-    def on_labscript_file_text_changed(self, text):
-        # Blank out the 'edit labscript file' button if no labscript file is selected
-        enabled = bool(text)
-        self.ui.toolButton_edit_labscript_file.setEnabled(enabled)
-        # Blank out the 'select shot output folder' button if no labscript file is selected:
-        self.ui.toolButton_select_shot_output_folder.setEnabled(enabled)
-        self.ui.lineEdit_labscript_file.setToolTip(text)
-        
-    def on_shot_output_folder_text_changed(self, text):
-        # Blank out the 'reset default output folder' button
-        # if the user is already using the default output folder
-        if text == self.get_default_output_folder():
-            enabled = False
-        else:
-            enabled = True
-        self.ui.toolButton_reset_shot_output_folder.setEnabled(enabled)
-        self.ui.lineEdit_shot_output_folder.setToolTip(text)
-        
-    def on_compile_toggled(self, checked):
-        if checked:
-            # Show the corresponding page of the stackedWidget:
-            page = self.ui.stackedWidgetPage_compile
-            self.ui.stackedWidget_compile_or_mise.setCurrentWidget(page)
-            
-    def on_send_to_mise_toggled(self, checked):
-        if checked:
-            # Show the corresponding page of the stackedWidget:
-            page = self.ui.stackedWidgetPage_send_to_mise
-            self.ui.stackedWidget_compile_or_mise.setCurrentWidget(page)
-    
-    def on_engage_clicked(self):
-        logger.info('Engage')
-        try:
-            compile = self.ui.radioButton_compile.isChecked()
-            submit_to_mise = self.ui.radioButton_send_to_mise.isChecked()
-            send_to_BLACS = self.ui.checkBox_run_shots.isChecked()
-            send_to_runviewer = self.ui.checkBox_view_shots.isChecked()
-            labscript_file = self.ui.lineEdit_labscript_file.text()
-            shuffle = self.ui.pushButton_shuffle.isChecked()
-            if not labscript_file:
-                raise Exception('Error: No labscript file selected')
-            output_folder = self.ui.lineEdit_shot_output_folder.text()
-            if not output_folder:
-                raise Exception('Error: No output folder selected')
-            BLACS_host = self.ui.lineEdit_BLACS_hostname.text()
-            mise_host = self.ui.lineEdit_mise_hostname.text()
-            logger.info('Parsing globals...')
-            active_groups = self.get_active_groups()
-            try:
-                sequenceglobals, shots, evaled_globals, global_hierarchy, expansions = self.parse_globals(active_groups)
-            except Exception as e:
-                raise Exception('Error parsing globals:\n%s\nCompilation aborted.'%str(e))
-            if compile:
-                logger.info('Making h5 files')
-                labscript_file, run_files = self.make_h5_files(labscript_file, output_folder, sequenceglobals, shots, shuffle)
-                self.ui.pushButton_abort.setEnabled(True)
-                self.compile_queue.put([labscript_file, run_files, send_to_BLACS, BLACS_host, send_to_runviewer])
-            elif submit_to_mise:
-                if not mise_host:
-                    raise Exception('Error: No mise host entered')
-                self.mise_submission_queue.put([mise_host, BLACS_host, labscript_file, sequenceglobals, shots, shuffle, output_folder])
-            else:
-                raise RuntimeError('neither radiobutton selected') # Sanity check
-        except Exception as e:
-            self.output_box.output('%s\n\n'%str(e), red=True)
-        logger.info('end engage')
-        
-    def on_abort_clicked(self):
-        self.compilation_aborted.set()
-        
-    def on_restart_subprocess_clicked(self):
-        # Kill and restart the compilation subprocess
-        self.to_child.put(['quit', None])
-        self.from_child.put(['done', False])
-        time.sleep(0.1)
-        self.output_box.output('Asking subprocess to quit...')
-        timeout_time = time.time() + 2
-        QtCore.QTimer.singleShot(50, lambda: self.check_child_exited(timeout_time, kill=False))
-        
-    def check_child_exited(self, timeout_time, kill=False):
-        self.child.poll()
-        if self.child.returncode is None and time.time() < timeout_time:
-            QtCore.QTimer.singleShot(50, lambda: self.check_child_exited(timeout_time, kill))
-            return
-        elif self.child.returncode is None:
-            if not kill:
-                self.child.terminate()
-                self.output_box.output('not responding.\n')
-                timeout_time = time.time() + 2
-                QtCore.QTimer.singleShot(50, lambda: self.check_child_exited(timeout_time, kill=True))
-                return
-            else:
-                self.child.kill()
-                self.output_box.output('Killed\n', red=True)
-        elif kill:
-            self.output_box.output('Terminated\n', red=True)
-        else:
-            self.output_box.output('done.\n')
-        self.output_box.output('Spawning new compiler subprocess...')
-        self.to_child, self.from_child, self.child = zprocess.subprocess_with_queues('batch_compiler.py', self.output_box.port)
-        self.output_box.output('done.\n')
-        self.output_box.output('Ready.\n\n')
-        
-    def on_tabCloseRequested(self, index):
-        tab_page = self.ui.tabWidget.widget(index)
-        for (globals_file, group_name), group_tab in self.currently_open_groups.items():
-            if group_tab.ui is tab_page:
-                self.close_group(globals_file, group_name)
-                break
-        
-    def on_treeView_axes_context_menu_requested(self, point):
-        raise NotImplementedError
-        # menu = QtGui.QMenu(self.ui)
-        # menu.addAction(self.action_axes_check_selected)
-        # menu.addAction(self.action_axes_uncheck_selected)
-        # menu.exec_(QtGui.QCursor.pos())
-        pass
-        
-    def on_axes_check_selected_triggered(self, *args):
-        raise NotImplementedError
-    
-    def on_axes_uncheck_selected_triggered(self, *args):
-        raise NotImplementedError
-        
-    def on_axis_to_top_clicked(self, checked):
-        raise NotImplementedError
-        
-    def on_axis_up_clicked(self, checked):
-        raise NotImplementedError
-        
-    def on_axis_down_clicked(self, checked):
-        raise NotImplementedError
-        
-    def on_axis_to_bottom_clicked(self, checked):
-        raise NotImplementedError
-    
-    def on_treeView_groups_context_menu_requested(self, point):
-        menu = QtGui.QMenu(self.ui)
-        menu.addAction(self.action_groups_set_selection_active)
-        menu.addAction(self.action_groups_set_selection_inactive)
-        menu.addAction(self.action_groups_delete_selected)
-        menu.addAction(self.action_groups_open_selected)
-        menu.addAction(self.action_groups_close_selected_groups)
-        menu.addAction(self.action_groups_close_selected_files)
-        menu.exec_(QtGui.QCursor.pos())
-        
-    def on_groups_set_selection_active_triggered(self, checked_state):
-        selected_indexes = self.ui.treeView_groups.selectedIndexes()
-        # Filter to only include the 'active' column:
-        selected_items = (self.groups_model.itemFromIndex(index) for index in selected_indexes)
-        active_items = (item for item in selected_items
-                            if item.column() == self.GROUPS_COL_ACTIVE
-                            and item.parent() is not None)
-        for item in active_items:
-            item.setCheckState(checked_state)
-
-    def on_groups_delete_selected_triggered(self):
-        selected_indexes = self.ui.treeView_groups.selectedIndexes()
-        selected_items = (self.groups_model.itemFromIndex(index) for index in selected_indexes)
-        name_items = [item for item in selected_items
-                            if item.column() == self.GROUPS_COL_NAME
-                            and item.parent() is not None]
-        # If multiple selected, show 'delete n groups?' message.
-        # Otherwise, pass confirm=True to self.delete_group so it can show the regular message.
-        confirm_multiple = (len(name_items) > 1)
-        if confirm_multiple:
-            if not question_dialog("Delete %d groups?"%len(name_items)):
-                return
-        for item in name_items:
-            globals_file = item.parent().text()
-            group_name = item.text()
-            self.delete_group(globals_file, group_name, confirm=not confirm_multiple)
-                            
-    def on_groups_open_selected_triggered(self):
-        selected_indexes = self.ui.treeView_groups.selectedIndexes()
-        selected_items = (self.groups_model.itemFromIndex(index) for index in selected_indexes)
-        name_items = [item for item in selected_items
-                            if item.column() == self.GROUPS_COL_NAME
-                            and item.parent() is not None]
-        # Make things a bit faster by acquiring network only locks on
-        # all the files we're dealing with.  That way all the open and
-        # close operations will be faster.
-        filenames = set(item.parent().text() for item in name_items)
-        file_locks = [labscript_utils.h5_lock.NetworkOnlyLock(filename) for filename in filenames]
-        with nested(*file_locks):
-            for item in name_items:
-                globals_file = item.parent().text()
-                group_name = item.text()
-                if (globals_file, group_name) not in self.currently_open_groups:
-                    self.open_group(globals_file, group_name, trigger_preparse=False)
-        if name_items:
-            self.globals_changed()
-
-    def on_groups_close_selected_groups_triggered(self):
-        selected_indexes = self.ui.treeView_groups.selectedIndexes()
-        selected_items = (self.groups_model.itemFromIndex(index) for index in selected_indexes)
-        name_items = [item for item in selected_items
-                            if item.column() == self.GROUPS_COL_NAME
-                            and item.parent() is not None]
-        for item in name_items:
-            globals_file = item.parent().text()
-            group_name = item.text()
-            if (globals_file, group_name) in self.currently_open_groups:
-                self.close_group(globals_file, group_name)
-
-    def on_groups_close_selected_files_triggered(self):
-        selected_indexes = self.ui.treeView_groups.selectedIndexes()
-        selected_items = (self.groups_model.itemFromIndex(index) for index in selected_indexes)
-        name_items = [item for item in selected_items
-                            if item.column() == self.GROUPS_COL_NAME
-                            and item.parent() is None]
-        child_name_items = [item.child(i, self.GROUPS_COL_NAME)
-                                for item in name_items
-                                    for i in range(item.rowCount())]
-        child_openclose_items = [item.child(i, self.GROUPS_COL_OPENCLOSE)
-                                    for item in name_items
-                                        for i in range(item.rowCount())]
-        child_is_open = [child_item.data(self.GROUPS_ROLE_GROUP_IS_OPEN)
-                             for child_item in child_openclose_items]
-        if any(child_is_open):
-            if not question_dialog('Close %d file(s)? This will close %d currently open group(s).' %
-                                   (len(name_items), child_is_open.count(True))):
-                return
-        for item in name_items:
-            globals_file = item.text()
-            self.close_globals_file(globals_file, confirm=False)
-
-    def on_open_globals_file_clicked(self):
-        globals_file = QtGui.QFileDialog.getOpenFileName(self.ui,
-                                                         'Select globals file',
-                                                         self.last_opened_globals_folder,
-                                                         "HDF5 files (*.h5)")
-        if not globals_file:
-            # User cancelled selection
-            return
-        # Convert to standard platform specific path, otherwise Qt likes forward slashes:
-        globals_file = os.path.abspath(globals_file)
-        if not os.path.isfile(globals_file):
-            error_dialog("No such file %s."%globals_file)
-            return
-        # Save the containing folder for use next time we open the dialog box:
-        self.last_opened_globals_folder = os.path.dirname(globals_file)
-        # Open the file:
-        self.open_globals_file(globals_file)
-        
-    def on_new_globals_file_clicked(self):
-        globals_file = QtGui.QFileDialog.getSaveFileName(self.ui,
-                                                         'Create new globals file',
-                                                         self.last_opened_globals_folder,
-                                                         "HDF5 files (*.h5)")
-        if not globals_file:
-            # User cancelled
-            return
-        # Convert to standard platform specific path, otherwise Qt likes forward slashes:
-        globals_file = os.path.abspath(globals_file)
-        # Save the containing folder for use next time we open the dialog box:
-        self.last_opened_globals_folder = os.path.dirname(globals_file)
-        # Create the new file and open it:
-        runmanager.new_globals_file(globals_file)
-        self.open_globals_file(globals_file)
-            
-    def on_diff_globals_file_clicked(self):
-        globals_file = QtGui.QFileDialog.getOpenFileName(self.ui,
-                                                         'Select globals file to compare',
-                                                         self.last_opened_globals_folder,
-                                                         "HDF5 files (*.h5)")
-        if not globals_file:
-            # User cancelled
-            return
-            
-        # Convert to standard platform specific path, otherwise Qt likes forward slashes:
-        globals_file = os.path.abspath(globals_file)
-        
-        def remove_comments_and_tokenify(line):
-            """Removed EOL comments from a line, leaving it otherwise intact, and returns it.
-            Also returns the raw tokens for the line, allowing comparisons between lines
-            to be made without being sensitive to whitespace."""
-            import tokenize
-            import StringIO
-            result_expression = ''
-            result_tokens = []
-            error_encountered = False
-            tokens = tokenize.generate_tokens(StringIO.StringIO(line).readline)
-            try:
-                for token_type, token_value, (_, start), (_, end), _ in tokens:
-                    if token_type == tokenize.COMMENT and not error_encountered:
-                        break
-                    if token_type == tokenize.ERRORTOKEN:
-                        error_encountered = True
-                    result_expression = result_expression.ljust(start)
-                    result_expression += token_value
-                    if token_value:
-                        result_tokens.append(token_value)
-            except tokenize.TokenError:
-                # Means EOF was reached without closing brackets or something.
-                # We don't care, return what we've got.
-                pass 
-            return result_expression, result_tokens
-        
-        def flatten_globals(sequence_globals, evaluated=False):
-            """Flattens the data structure of the globals. If evaluated=False,
-            saves only the value expression string of the global, not the units or expansion."""
-            flattened_sequence_globals = {}
-            for globals_group in sequence_globals.values():
-                for name, value in globals_group.items():
-                    if evaluated:
-                        flattened_sequence_globals[name] = value
-                    else:
-                        value_expression, units, expansion = value
-                        flattened_sequence_globals[name] = value_expression
-            return flattened_sequence_globals
-        
-        # Get runmanager's globals
-        active_groups = self.get_active_groups()
-        if active_groups is None:
-            # Invalid group selection
-            return
-        our_sequence_globals = runmanager.get_globals(active_groups)
-        
-        # Get file's globals
-        other_groups = runmanager.get_all_groups(globals_file)
-        other_sequence_globals = runmanager.get_globals(other_groups)
-
-        # evaluate globals
-        our_evaluated_sequence_globals, _, _ = runmanager.evaluate_globals(our_sequence_globals, raise_exceptions=False)
-        other_evaluated_sequence_globals, _, _ = runmanager.evaluate_globals(other_sequence_globals, raise_exceptions=False)
-            
-        # flatten globals dictionaries
-        our_globals = flatten_globals(our_sequence_globals, evaluated=False)
-        other_globals = flatten_globals(other_sequence_globals, evaluated=False)
-        our_evaluated_globals = flatten_globals(our_evaluated_sequence_globals, evaluated=True)
-        other_evaluated_globals = flatten_globals(other_evaluated_sequence_globals, evaluated=True)
-               
-        # diff the *evaluated* globals
-        value_differences = runmanager.dict_diff(other_evaluated_globals, our_evaluated_globals)
-        
-        # Display the output tab so the user can see the output:
-        self.ui.tabWidget.setCurrentWidget(self.ui.tab_output)
-        
-        # We are interested only in displaying globals where *both* the evaluated global
-        # *and* its unevaluated expression (ignoring comments and whitespace) differ. This
-        # will minimise false positives where a slight change in an expression still leads to
-        # the same value, or where an object has a poorly defined equality operator that returns
-        # False even when the two objects are identical.
-        filtered_differences = {}
-        for name, (other_value, our_value) in sorted(value_differences.items()):
-            our_expression = our_globals.get(name, '-')
-            other_expression = other_globals.get(name, '-')
-            # Strip comments, get tokens so we can diff without being sensitive to comments or whitespace:
-            our_expression, our_tokens = remove_comments_and_tokenify(our_expression)
-            other_expression, other_tokens = remove_comments_and_tokenify(other_expression)
-            if our_tokens != other_tokens:
-                filtered_differences[name] = [repr(other_value), repr(our_value), other_expression, our_expression]
-        if filtered_differences:
-            import pandas as pd
-            df = pd.DataFrame.from_dict(filtered_differences, 'index')
-            df.columns = ['Prev (Eval)','Current (Eval)','Prev (Raw)','Current (Raw)']
-            self.output_box.output('Globals diff with:\n%s\n\n' % globals_file)
-            df_string = df.to_string(max_cols=1000)
-            self.output_box.output(df_string + '\n\n')
-        else:
-            self.output_box.output('Evaluated globals are identical to those of:\n%s\n' % globals_file)
-        self.output_box.output('Ready.\n\n')
-            
-    def on_treeView_groups_leftClicked(self, index):
-        """Here we respond to user clicks on the treeview. We do the following:
-        - If the user clicks on the <click to add group> dummy row, we go into edit mode on it
-          so they can enter the name of the new group they want.
-        - If the user clicks on the icon to open or close a globals file or a group, we call the appropriate
-          open and close methods and update the open/close data role on the model.
-        - If the user clicks delete on a globals group, we call a delete method, which deletes it after
-          confirmation, and closes it if it was open.
-          """
-        item = self.groups_model.itemFromIndex(index)
-        # The 'name' item in the same row:
-        name_index = index.sibling(index.row(), self.GROUPS_COL_NAME)
-        name_item = self.groups_model.itemFromIndex(name_index)
-        # The parent item, None if there is no parent:
-        parent_item = item.parent()
-        # What kind of row did the user click on?
-        # A globals file, a group, or a 'click to add group' row?
-        if item.data(self.GROUPS_ROLE_IS_DUMMY_ROW):
-            # They clicked on an 'add new group' row. Enter editing
-            # mode on the name item so they can enter a name for 
-            # the new group:
-            self.ui.treeView_groups.setCurrentIndex(name_index)
-            self.ui.treeView_groups.edit(name_index)
-        elif parent_item is None:
-            # They clicked on a globals file row.
-            globals_file = name_item.text()
-            # What column did they click on?
-            if item.column() == self.GROUPS_COL_OPENCLOSE:
-                # They clicked the close button. Close the file:
-                self.close_globals_file(globals_file)
-        else:
-            # They clicked on a globals group row.
-            globals_file = parent_item.text()
-            group_name = name_item.text()
-            # What column did they click on?
-            if item.column() == self.GROUPS_COL_DELETE:
-                # They clicked the delete button. Delete the group:
-                self.delete_group(globals_file, group_name, confirm=True)
-            elif item.column() == self.GROUPS_COL_OPENCLOSE:
-                # They clicked the open/close button. Which is it, open or close?
-                group_is_open = item.data(self.GROUPS_ROLE_GROUP_IS_OPEN)
-                if group_is_open:
-                    self.close_group(globals_file, group_name)
-                else:
-                    self.open_group(globals_file, group_name)
-    
-    def on_treeView_groups_doubleLeftClicked(self, index):
-        item = self.groups_model.itemFromIndex(index)
-        # The parent item, None if there is no parent:
-        parent_item = item.parent()
-        if item.data(self.GROUPS_ROLE_IS_DUMMY_ROW):
-            return
-        elif parent_item and item.column() == self.GROUPS_COL_NAME:
-            # it's a group name item. What's the group and file name?
-            globals_file = parent_item.text()
-            group_name = item.text()
-            if (globals_file, group_name) not in self.currently_open_groups:
-                self.open_group(globals_file, group_name)
-            # Focus the tab:
-            group_tab = self.currently_open_groups[globals_file, group_name]
-            for i in range(self.ui.tabWidget.count()):
-                if self.ui.tabWidget.widget(i) is group_tab.ui:
-                    self.ui.tabWidget.setCurrentIndex(i)
-                    break
-                
-            
-    def on_groups_model_item_changed(self, item):
-        """This function is for responding to data changes in the model. The methods for responding to 
-        changes different columns do different things. Mostly they make other data changes
-        for model consistency, but also group creation and renaming is handled in response to changes to
-        the 'name' column.
-        When we change things elsewhere, we prefer to only change one thing,
-        and the rest of the changes are triggered here. So here we do the following:
-        
-        Be careful not to recurse unsafely into this method - changing something that itself triggers
-        further changes is fine so long as they peter out and don't get stuck in a loop. If recursion needs
-        to be stopped, one can disconnect the signal temporarily with the context manager
-        self.groups_model_item_changed_disconnected. But use this sparingly, otherwise there's the risk
-        that some required data updates will be forgotten about and won't happen.
-        """
-        if item.column() == self.GROUPS_COL_NAME:
-            self.on_groups_model_name_changed(item)
-        elif item.column() == self.GROUPS_COL_ACTIVE:
-            self.on_groups_model_active_changed(item)
-        elif item.column() == self.GROUPS_COL_OPENCLOSE:
-            self.on_groups_model_openclose_changed(item)
-        
-    def on_groups_model_name_changed(self, item):
-        """Handles group renaming and creation of new groups due to the user
-        editing the <click to add group> item"""
-        parent_item = item.parent()
-        # File rows are supposed to be uneditable, but just to be sure we have a group row:
-        assert parent_item is not None
-        if item.data(self.GROUPS_ROLE_IS_DUMMY_ROW):
-            item_text = item.text()
-            if item_text != self.GROUPS_DUMMY_ROW_TEXT:
-                # The user has made a new globals group by editing the <click to add group> item.
-                globals_file = parent_item.text()
-                group_name = item_text
-                self.new_group(globals_file, group_name)
-        else:
-            # User has renamed a globals group.
-            new_group_name = item.text()
-            previous_group_name = item.data(self.GROUPS_ROLE_PREVIOUS_NAME)
-            # Ensure it truly is a name change, and not something else about the item changing:
-            if new_group_name != previous_group_name:
-                globals_file = parent_item.text()
-                self.rename_group(globals_file, previous_group_name, new_group_name)
-        
-    def on_groups_model_active_changed(self, item):
-        """Sets the sort data for the item in response to its check state changing.
-        Also, if this is the first time this function has been called on the stack,
-        that is, the change was initiated externally instead of via recursion from
-        this function itself, then set the check state of other items for consistency.
-        This entails checking/unchecking all group rows in response to the file row's
-        check state changing, or changing the file row's check state to reflect the check
-        state of the child group rows. That's why we need to keep track of the recursion
-        depth - so that those changes we make don't in turn cause further changes. But we don't
-        disconnect the on_changed signal altogether, because we still want to do the update
-        of the sort data, and anything else that might be added in future."""
-        self.on_groups_model_active_changed_recursion_depth += 1
-        try:
-            check_state = item.checkState()
-            # Ensure sort data matches active state:
-            item.setData(check_state, self.GROUPS_ROLE_SORT_DATA)
-            if self.on_groups_model_active_changed_recursion_depth > 1:
-                # Prevent all below code from running in response to data changes
-                # initiated from within this method itself. The code above this 
-                # check still runs in response to all changes.
-                return
-                
-            parent_item = item.parent()
-            if parent_item is not None:
-                # A 'group active' checkbox changed due to external action (not from this method itself).
-                # Update the parent file checkbox to reflect the state of its children
-                children = [parent_item.child(i, self.GROUPS_COL_ACTIVE) for i in range(parent_item.rowCount())]
-                child_states = [child.checkState() for child in children
-                                    if not child.data(self.GROUPS_ROLE_IS_DUMMY_ROW)]
-                parent_active_index = parent_item.index().sibling(parent_item.index().row(), self.GROUPS_COL_ACTIVE)
-                parent_active_item = self.groups_model.itemFromIndex(parent_active_index)
-                if all(state == QtCore.Qt.Checked for state in child_states):
-                    parent_active_item.setCheckState(QtCore.Qt.Checked)
-                elif all(state == QtCore.Qt.Unchecked for state in child_states):
-                    parent_active_item.setCheckState(QtCore.Qt.Unchecked)
-                else:
-                    parent_active_item.setCheckState(QtCore.Qt.PartiallyChecked)
-            else:
-                # A 'file active' checkbox changed due to external action (not from this method itself).
-                # Update the check state of all children to match.
-                name_index = item.index().sibling(item.index().row(), self.GROUPS_COL_NAME)
-                name_item = self.groups_model.itemFromIndex(name_index)
-                checkstate = item.checkState()
-                children = [name_item.child(i, self.GROUPS_COL_ACTIVE) for i in range(name_item.rowCount())]
-                for child in children:
-                    if not child.data(self.GROUPS_ROLE_IS_DUMMY_ROW):
-                        child.setCheckState(checkstate)
-        finally:
-            self.on_groups_model_active_changed_recursion_depth -= 1
-            if self.on_groups_model_active_changed_recursion_depth == 0:
-                # Trigger a preparse to occur:
-                self.globals_changed()
-                
-    def on_groups_model_openclose_changed(self, item):
-        """Sets item sort data and icon in response to the open/close state of a group
-        changing."""
-        parent_item = item.parent()
-        # The open/close state of a globals group changed. It is definitely a group,
-        # not a file, as the open/close state of a file shouldn't be changing.
-        assert parent_item is not None # Just to be sure.
-        # Ensure the sort data matches the open/close state:
-        group_is_open = item.data(self.GROUPS_ROLE_GROUP_IS_OPEN)
-        item.setData(group_is_open, self.GROUPS_ROLE_SORT_DATA)
-        # Set the appropriate icon and tooltip. Changing the icon causes itemChanged
-        # to be emitted, even if it the same icon, and even if we were to use the same 
-        # QIcon instance. So to avoid infinite recursion we temporarily disconnect 
-        # the signal whilst we set the icons.
-        with self.groups_model_item_changed_disconnected:
-            if group_is_open:
-                item.setIcon(QtGui.QIcon(':qtutils/fugue/cross'))
-                item.setToolTip('Close globals group.')
-            else:
-                item.setIcon(QtGui.QIcon(':qtutils/fugue/plus'))
-                item.setToolTip('Load globals group into runmanager.')
-    
-    @inmain_decorator()    
-    def get_default_output_folder(self):
-        """Returns what the default output folder would be right now,
-        based on the current date and selected labscript file.
-        Returns empty string if no labscript file is selected. Does not create 
-        the default output folder, does not check if it exists."""
-        sep = os.path.sep
-        current_day_folder_suffix = time.strftime('%Y'+sep+'%m'+sep+'%d')
-        current_labscript_file = self.ui.lineEdit_labscript_file.text()
-        if not current_labscript_file:
-            return ''
-        current_labscript_basename = os.path.splitext(os.path.basename(current_labscript_file))[0]
-        default_output_folder = os.path.join(self.experiment_shot_storage, 
-                                    current_labscript_basename, current_day_folder_suffix)
-        return default_output_folder
-    
-    def rollover_shot_output_folder(self):
-        """Runs in a thread, checking once a second if it is a new day or the 
-        labscript file has changed. If it is or has, sets the default folder in 
-        which compiled shots will be put. Does not create the folder if it does
-        not already exists, this will be done at compile-time.
-        Will run immediately without waiting a full second if the threading.Event 
-        self.output_folder_update_required is set() from anywhere."""
-        previous_default_output_folder = self.get_default_output_folder()
-        while True:
-            # Wait up to one second, shorter if the Event() gets set() by someone:
-            self.output_folder_update_required.wait(1)
-            self.output_folder_update_required.clear()
-            previous_default_output_folder = self.check_output_folder_update(previous_default_output_folder)
-            
-    @inmain_decorator()
-    def check_output_folder_update(self, previous_default_output_folder):
-        """Do a single check of whether the output folder needs updating.
-        This is implemented as a separate function to the above loop so that
-        the whole check happens at once in the Qt main thread and hence is atomic
-        and can't be interfered with by other Qt calls in the program."""
-        current_default_output_folder = self.get_default_output_folder()
-        if current_default_output_folder is None:
-            # No labscript file selected:
-            return previous_default_output_folder
-        currently_selected_output_folder = self.ui.lineEdit_shot_output_folder.text()
-        if current_default_output_folder != previous_default_output_folder:
-            # It's a new day, or a new labscript file.
-            # Is the user using default folders?
-            if currently_selected_output_folder == previous_default_output_folder:
-                # Yes they are. In that case, update to use the new folder:
-                self.ui.lineEdit_shot_output_folder.setText(current_default_output_folder)
-            return current_default_output_folder
-        return previous_default_output_folder
-    
-    @inmain_decorator()
-    def globals_changed(self):
-        """Called from either self or a GroupTab to inform runmanager that something
-        about globals has changed, and that they need parsing again"""
-        self.ui.pushButton_engage.setEnabled(False)
-        self.preparse_globals_required.set()
-        
-    
-    @inmain_decorator() # Is called by preparser thread
-    def update_tabs_parsing_indication(self, active_groups, sequence_globals, evaled_globals):
-        for group_tab in self.currently_open_groups.values():
-            group_tab.update_parse_indication(active_groups, sequence_globals, evaled_globals)
-        self.ui.pushButton_engage.setEnabled(True)
-        
-    def preparse_globals(self):
-        """Runs in a thread, waiting on a threading.Event that tell
-        s us when some globals
-        have changed, and calls parse_globals to evaluate them all before feeding
-        the results back to the relevant tabs to be displayed."""
-        while True:
-            try:
-                # Wait until we're needed:
-                self.preparse_globals_required.wait()
-                self.preparse_globals_required.clear()
-                # Do some work:
-                active_groups = self.get_active_groups()
-                if active_groups is None:
-                    # There was an error, get_active_groups has already shown it to the user.
-                    continue
-                # Expansion mode is automatically updated when the global's type changes. If this occurs,
-                # we will have to parse again to include the change:
-                while True:
-                    results = self.parse_globals(active_groups, raise_exceptions = False, expand_globals = False)
-                    sequence_globals, shots, evaled_globals, global_hierarchy, expansions = results
-                    expansions_changed = self.guess_expansion_modes(active_groups, evaled_globals, global_hierarchy, expansions)
-                    if not expansions_changed:
-                        break
-                self.update_tabs_parsing_indication(active_groups, sequence_globals, evaled_globals)
-            except Exception:
-                # Raise the error, but keep going so we don't take
-                # down the whole thread if there is a bug.
-                exc_info = sys.exc_info()
-                zprocess.raise_exception_in_thread(exc_info)
-                continue
-                    
-    def get_group_item_by_name(self, globals_file, group_name, column, previous_name=None):
-        """Returns an item from the row representing a globals group in the groups model.
-        Which item is returned is set by the column argument."""
-        parent_item = self.groups_model.findItems(globals_file, column=self.GROUPS_COL_NAME)[0]
-        possible_name_items = self.groups_model.findItems(group_name, QtCore.Qt.MatchRecursive, 
-                                                          column=self.GROUPS_COL_NAME)
-        # Don't accidentally match on other groups or files with the same name as this group:
-        possible_name_items = [item for item in possible_name_items if item.parent() == parent_item]
-        if previous_name is not None:
-            # Also filter by previous name, useful for telling rows apart when a rename is in progress
-            # and two rows may temporarily contain the same name (though the rename code with throw
-            # an error and revert it).
-            possible_name_items = [item for item in possible_name_items
-<<<<<<< HEAD
-                                       if item.data(self.GROUPS_ROLE_PREVIOUS_NAME) == previous_name]
-=======
-                                       if item.data(self.GROUPS_ROLE_PREVIOUS_NAME).toString() == previous_name]
-        elif group_name != self.GROUPS_DUMMY_ROW_TEXT:
-            # Don't return the dummy item unless they asked for it explicitly - if a new group is being
-            # created, its name might be simultaneously present in its own row and the dummy row too.
-            possible_name_items = [item for item in possible_name_items
-                                       if not item.data(self.GROUPS_ROLE_IS_DUMMY_ROW).toBool()]
-                                       
->>>>>>> 597bd1d1
-        if len(possible_name_items) > 1:
-            print(globals_file, group_name)
-            raise ValueError('Multiple items found')
-        elif not possible_name_items:
-            raise ValueError('No item found')
-        name_item = possible_name_items[0]
-        name_index = name_item.index()
-        # Found the name item, get the sibling item for the column requested:
-        item_index = name_index.sibling(name_index.row(), column)
-        item = self.groups_model.itemFromIndex(item_index)
-        return item
-    
-    @inmain_decorator() # Can be called from a non-main thread
-    def get_active_groups(self):
-        """Returns active groups in the format {group_name: globals_file}.
-        Displays an error dialog and returns None if multiple groups of
-        the same name are selected, this is invalid - selected groups must
-        be uniquely named."""
-        active_groups = {}
-        for i in range(self.groups_model.rowCount()):
-            file_name_item = self.groups_model.item(i, self.GROUPS_COL_NAME)
-            for j in range(file_name_item.rowCount()):
-                group_name_item = file_name_item.child(j, self.GROUPS_COL_NAME)
-                group_active_item = file_name_item.child(j, self.GROUPS_COL_ACTIVE)
-                if group_active_item.checkState() == QtCore.Qt.Checked:
-                    group_name = group_name_item.text()
-                    globals_file = file_name_item.text()
-                    if group_name in active_groups:
-                        error_dialog('There are two active groups named %s. Active groups must have unique names to be used together.'%group_name)
-                        return
-                    active_groups[group_name] = globals_file
-        return active_groups
-                        
-    def open_globals_file(self, globals_file):
-        # Do nothing if this file is already open:
-        if self.groups_model.findItems(globals_file, column=self.GROUPS_COL_NAME):
-            return
-        
-        # Get the groups:       
-        groups = runmanager.get_grouplist(globals_file)
-        # Add the parent row:
-        file_name_item = QtGui.QStandardItem(globals_file)
-        file_name_item.setEditable(False)
-        file_name_item.setToolTip(globals_file)
-        # Sort column by name:
-        file_name_item.setData(globals_file, self.GROUPS_ROLE_SORT_DATA)
-        
-        file_active_item = QtGui.QStandardItem()
-        file_active_item.setCheckable(True)
-        file_active_item.setCheckState(QtCore.Qt.Unchecked)
-        # Sort column by CheckState - must keep this updated when checkstate changes:
-        file_active_item.setData(QtCore.Qt.Unchecked, self.GROUPS_ROLE_SORT_DATA)
-        file_active_item.setEditable(False)
-        file_active_item.setToolTip('Check to set all the file\'s groups as active.')
-        
-        file_delete_item = QtGui.QStandardItem() # Blank, only groups have a delete button
-        file_delete_item.setEditable(False)
-        # Must be set to something so that the dummy row doesn't get sorted first:
-        file_delete_item.setData(False, self.GROUPS_ROLE_SORT_DATA)
-        
-        file_close_item = QtGui.QStandardItem()
-        file_close_item.setIcon(QtGui.QIcon(':qtutils/fugue/cross'))
-        file_close_item.setEditable(False)
-        file_close_item.setToolTip('Close globals file.')
-        
-        self.groups_model.appendRow([file_name_item, file_active_item, file_delete_item, file_close_item])
-        
-        # Add the groups as children:
-        for group_name in groups:
-            row = self.make_group_row(group_name)
-            file_name_item.appendRow(row)
-            
-        # Finally, add the <Click to add group> row at the bottom:
-        dummy_name_item = QtGui.QStandardItem(self.GROUPS_DUMMY_ROW_TEXT)
-        dummy_name_item.setToolTip('Click to add group')
-        # This lets later code know that this row does
-        # not correspond to an actual globals group:
-        dummy_name_item.setData(True, self.GROUPS_ROLE_IS_DUMMY_ROW)
-        dummy_name_item.setData(self.GROUPS_DUMMY_ROW_TEXT, self.GROUPS_ROLE_PREVIOUS_NAME)
-        dummy_name_item.setFlags(QtCore.Qt.ItemIsEnabled | QtCore.Qt.ItemIsEditable) # Clears the 'selectable' flag
-        
-        dummy_active_item = QtGui.QStandardItem()
-        dummy_active_item.setData(True, self.GROUPS_ROLE_IS_DUMMY_ROW)
-        dummy_active_item.setFlags(QtCore.Qt.NoItemFlags)
-        
-        dummy_delete_item = QtGui.QStandardItem()
-        dummy_delete_item.setData(True, self.GROUPS_ROLE_IS_DUMMY_ROW)
-        dummy_delete_item.setFlags(QtCore.Qt.NoItemFlags)
-        
-        dummy_open_close_item = QtGui.QStandardItem()
-        dummy_open_close_item.setData(True, self.GROUPS_ROLE_IS_DUMMY_ROW)
-        dummy_open_close_item.setFlags(QtCore.Qt.NoItemFlags)
-        
-        # Not setting anything as the above items' sort role has the effect of ensuring
-        # this row is always sorted to the end of the list, without us having to implement
-        # any custom sorting methods or subclassing anything, yay.
-        
-        file_name_item.appendRow([dummy_name_item, dummy_active_item, dummy_delete_item, dummy_open_close_item])
-        # Expand the child items to be visible:
-        self.ui.treeView_groups.setExpanded(file_name_item.index(), True)
-        self.globals_changed()
-    
-    def make_group_row(self, group_name):
-        """Returns a new row representing one group in the groups tab, ready to be
-        inserted into the model."""
-        group_name_item = QtGui.QStandardItem(group_name)
-        # We keep the previous name around so that we can detect what changed:
-        group_name_item.setData(group_name, self.GROUPS_ROLE_PREVIOUS_NAME)
-        # Sort column by name:
-        group_name_item.setData(group_name, self.GROUPS_ROLE_SORT_DATA)
-        
-        group_active_item = QtGui.QStandardItem()
-        group_active_item.setCheckable(True)
-        group_active_item.setCheckState(QtCore.Qt.Unchecked)
-        # Sort column by CheckState - must keep this updated whenever the checkstate changes:
-        group_active_item.setData(QtCore.Qt.Unchecked, self.GROUPS_ROLE_SORT_DATA)
-        group_active_item.setEditable(False)
-        group_active_item.setToolTip('Whether or not the globals within this group should be used by runmanager for compilation.')
-        
-        group_delete_item = QtGui.QStandardItem()
-        group_delete_item.setIcon(QtGui.QIcon(':qtutils/fugue/minus'))
-        # Must be set to something so that the dummy row doesn't get sorted first:
-        group_delete_item.setData(False, self.GROUPS_ROLE_SORT_DATA)
-        group_delete_item.setEditable(False)
-        group_delete_item.setToolTip('Delete globals group from file.')
-        
-        group_open_close_item = QtGui.QStandardItem()
-        group_open_close_item.setIcon(QtGui.QIcon(':qtutils/fugue/plus'))
-        group_open_close_item.setData(False, self.GROUPS_ROLE_GROUP_IS_OPEN)
-        # Sort column by whether group is open - must keep this manually updated when the state changes:
-        group_open_close_item.setData(False, self.GROUPS_ROLE_SORT_DATA)
-        group_open_close_item.setEditable(False)
-        group_open_close_item.setToolTip('Load globals group into runmananger.')
-        
-        row = [group_name_item, group_active_item, group_delete_item, group_open_close_item]
-        return row
-    
-    def close_globals_file(self, globals_file, confirm=True):
-        item = self.groups_model.findItems(globals_file, column=self.GROUPS_COL_NAME)[0]
-        # Close any open groups in this globals file:
-        
-        child_name_items = [item.child(i, self.GROUPS_COL_NAME) for i in range(item.rowCount())]
-        child_openclose_items = [item.child(i, self.GROUPS_COL_OPENCLOSE) for i in range(item.rowCount())]
-        child_is_open = [child_item.data(self.GROUPS_ROLE_GROUP_IS_OPEN)
-                             for child_item in child_openclose_items]
-        if confirm and any(child_is_open):
-            if not question_dialog('Close %s? This will close %d currently open group(s).' %
-                                   (globals_file, child_is_open.count(True))):
-                return
-        to_close = [name_item for name_item, is_open in zip(child_name_items, child_is_open) if is_open]
-        for name_item in to_close:
-            group_name = name_item.text()
-            self.close_group(globals_file, group_name)
-            
-        # Remove the globals file from the model:
-        self.groups_model.removeRow(item.row())
-        self.globals_changed()
-        
-    def new_group(self, globals_file, group_name):
-        item = self.get_group_item_by_name(globals_file, group_name, self.GROUPS_COL_NAME,
-                                           previous_name=self.GROUPS_DUMMY_ROW_TEXT)
-        try:
-            runmanager.new_group(globals_file, group_name)
-        except Exception as e:
-            error_dialog(str(e))
-        else:
-            # Insert the newly created globals group into the model,
-            # as a child row of the globals file it belong to.
-            group_row = self.make_group_row(group_name)
-            last_index = item.parent().rowCount()
-            # Insert it as the row before the last (dummy) row: 
-            item.parent().insertRow(last_index-1, group_row)
-            # Open the group and mark it active:
-            self.open_group(globals_file, group_name)
-            active_item = group_row[self.GROUPS_COL_ACTIVE]
-            active_item.setCheckState(QtCore.Qt.Checked)
-            self.globals_changed()
-        finally:
-            # Set the dummy row's text back ready for another group to be created:
-            item.setText(self.GROUPS_DUMMY_ROW_TEXT)
-            
-    def open_group(self, globals_file, group_name, trigger_preparse=True):
-        assert (globals_file, group_name) not in self.currently_open_groups # sanity check
-        group_tab = GroupTab(self.ui.tabWidget, globals_file, group_name)
-        self.currently_open_groups[globals_file, group_name] = group_tab
-        
-        # Set the open/close state in the groups_model. itemChanged will be emitted and 
-        # self.on_groups_model_item_changed will handle updating the 
-        # other data roles, icons etc:
-        openclose_item = self.get_group_item_by_name(globals_file, group_name, self.GROUPS_COL_OPENCLOSE)
-        openclose_item.setData(True, self.GROUPS_ROLE_GROUP_IS_OPEN)
-        # Trigger a preparse to occur in light of this.
-        # Calling code can disable this so that multiple groups can be opened at once without
-        # triggering a preparse. If they do so, they should call self.globals_changed() themselves.
-        if trigger_preparse:
-            self.globals_changed()
-        
-    def rename_group(self, globals_file, previous_group_name, new_group_name):
-        item = self.get_group_item_by_name(globals_file, new_group_name, self.GROUPS_COL_NAME,
-                                           previous_name=previous_group_name)
-        try:
-            runmanager.rename_group(globals_file, previous_group_name, new_group_name)
-        except Exception as e:
-            error_dialog(str(e))
-            # Set the item text back to the old name, since the rename failed:
-            item.setText(previous_group_name)
-        else:
-            item.setData(new_group_name, self.GROUPS_ROLE_PREVIOUS_NAME) 
-            item.setData(new_group_name, self.GROUPS_ROLE_SORT_DATA)
-            group_tab = self.currently_open_groups.pop((globals_file, previous_group_name), None)
-            if group_tab is not None:
-                # Change labels and tooltips appropriately if the group is open:
-                group_tab.set_file_and_group_name(globals_file, new_group_name)
-                # Re-add it to the dictionary under the new name:
-                self.currently_open_groups[globals_file, new_group_name] = group_tab
-                
-    def close_group(self, globals_file, group_name):
-        group_tab = self.currently_open_groups.pop((globals_file, group_name), None)
-        assert group_tab is not None # Just in case
-        group_tab.close()
-        openclose_item = self.get_group_item_by_name(globals_file, group_name, self.GROUPS_COL_OPENCLOSE)
-        openclose_item.setData(False, self.GROUPS_ROLE_GROUP_IS_OPEN) 
-    
-    def delete_group(self, globals_file, group_name, confirm=True):
-        if confirm:
-            if not question_dialog("Delete the group '%s'?"%group_name):
-                return
-        # If the group is open, close it:
-        group_tab = self.currently_open_groups.get((globals_file, group_name))
-        if group_tab is not None:
-            self.close_group(globals_file, group_name)
-        runmanager.delete_group(globals_file, group_name)
-        # Find the entry for this group in self.groups_model and remove it:
-        name_item = self.get_group_item_by_name(globals_file, group_name, self.GROUPS_COL_NAME)
-        name_item.parent().removeRow(name_item.row())
-        self.globals_changed()
-        
-    def on_save_configuration_triggered(self):
-        save_file = QtGui.QFileDialog.getSaveFileName(self.ui,
-                                                     'Select  file to save current runmanager configuration',
-                                                      self.last_save_config_file,
-                                                      "config files (*.ini)")
-        if not save_file:
-            # User cancelled
-            return
-        # Convert to standard platform specific path, otherwise Qt likes forward slashes:
-        save_file = os.path.abspath(save_file)
-        self.save_configuration(save_file)
-    
-    def get_save_data(self):
-        # Get the currently open files and active groups:
-        h5_files_open = []
-        active_groups = []
-        for i in range(self.groups_model.rowCount()):
-            file_name_item = self.groups_model.item(i, self.GROUPS_COL_NAME)
-            globals_file_name = file_name_item.text()
-            h5_files_open.append(globals_file_name)
-            for j in range(file_name_item.rowCount()):
-                group_name_item = file_name_item.child(j, self.GROUPS_COL_NAME)
-                group_name = group_name_item.text()
-                group_active_item = file_name_item.child(j, self.GROUPS_COL_ACTIVE)
-                if group_active_item.checkState() == QtCore.Qt.Checked:
-                    active_groups.append((globals_file_name, group_name))
-        # Get the currently open groups:
-        groups_open = []
-        for i in range(self.ui.tabWidget.count()):
-            tab_page = self.ui.tabWidget.widget(i)
-            for (globals_file_name, group_name), group_tab in self.currently_open_groups.items():
-                if group_tab.ui is tab_page:
-                    groups_open.append((globals_file_name, group_name))
-                    break
-        # Get the labscript file, output folder, and whether the output folder is default:
-        current_labscript_file = self.ui.lineEdit_labscript_file.text()
-        shot_output_folder = self.ui.lineEdit_shot_output_folder.text()
-        is_using_default_shot_output_folder = (shot_output_folder == self.get_default_output_folder())
-        # Only save the shot output folder if not using the default, that way the folder updating
-        # as the day rolls over will not be detected as a change to the save data:
-        if is_using_default_shot_output_folder:
-            shot_output_folder = ''
-        
-        # Get the server hostnames:
-        BLACS_host = self.ui.lineEdit_BLACS_hostname.text()
-        mise_host = self.ui.lineEdit_mise_hostname.text()
-        
-        # Get other GUI settings:
-        compile = self.ui.radioButton_compile.isChecked()
-        submit_to_mise = self.ui.radioButton_send_to_mise.isChecked()
-        compile = self.ui.checkBox_run_shots.isChecked()
-        send_to_runviewer = self.ui.checkBox_view_shots.isChecked()
-        shuffle = self.ui.pushButton_shuffle.isChecked()
-            
-        save_data = {'h5_files_open': h5_files_open,
-                     'active_groups': active_groups,
-                     'groups_open': groups_open,
-                     'current_labscript_file': current_labscript_file, 
-                     'shot_output_folder': shot_output_folder,
-                     'is_using_default_shot_output_folder': is_using_default_shot_output_folder,
-                     'submit_to_mise': submit_to_mise,
-                     'compile': compile,
-                     'send_to_runviewer': send_to_runviewer,
-                     'shuffle': shuffle}
-        return save_data
-                     
-    def save_configuration(self, save_file):
-        runmanager_config = LabConfig(save_file)
-        save_data = self.get_save_data()
-        self.last_save_config_file = save_file
-        self.last_save_data = save_data
-        for key, value in save_data.items():
-            runmanager_config.set('runmanager_state', key, pprint.pformat(value))
-        
-    def on_load_configuration_triggered(self):
-        save_data = self.get_save_data()
-        if self.last_save_data is not None and save_data != self.last_save_data:
-            message = 'Current configuration (which groups are active/open and other GUI state) has changed: save config file \'%s\'?'%self.last_save_config_file
-            reply = QtGui.QMessageBox.question(self.ui, 'Load configuration', message,
-                                               QtGui.QMessageBox.Yes|QtGui.QMessageBox.No|QtGui.QMessageBox.Cancel)
-            if reply == QtGui.QMessageBox.Cancel:
-                return
-            if reply == QtGui.QMessageBox.Yes:
-                self.save_configuration(self.last_save_config_file)
-                
-        file = QtGui.QFileDialog.getOpenFileName(self.ui,
-                                                 'Select runmanager configuration file to load',
-                                                  self.last_save_config_file,
-                                                  "config files (*.ini)")
-        if not file:
-            # User cancelled
-            return
-        # Convert to standard platform specific path, otherwise Qt likes forward slashes:
-        file = os.path.abspath(file)
-        self.load_configuration(file)
-    
-    def load_configuration(self, filename):
-        self.last_save_config_file = filename
-        # Close all files:
-        save_data = self.get_save_data()
-        for globals_file in save_data['h5_files_open']:
-            self.close_globals_file(globals_file, confirm=False)
-        runmanager_config = LabConfig(filename)
-        try:
-            h5_files_open = ast.literal_eval(runmanager_config.get('runmanager_state', 'h5_files_open'))
-        except Exception:
-            pass
-        else:
-            for globals_file in h5_files_open:
-                try:
-                    self.open_globals_file(globals_file)
-                except Exception:
-                    zprocess.raise_exception_in_thread(sys.exc_info())
-                    continue
-        try:
-            active_groups = ast.literal_eval(runmanager_config.get('runmanager_state', 'active_groups'))
-        except Exception:
-            pass
-        else:
-            for globals_file, group_name in active_groups:
-                group_active_item = self.get_group_item_by_name(globals_file, group_name, self.GROUPS_COL_ACTIVE)
-                group_active_item.setCheckState(QtCore.Qt.Checked)
-        try:
-            groups_open = ast.literal_eval(runmanager_config.get('runmanager_state', 'groups_open'))
-        except Exception:
-            pass
-        else:
-            for globals_file, group_name in groups_open:
-                self.open_group(globals_file, group_name)
-        try:
-            current_labscript_file = ast.literal_eval(runmanager_config.get('runmanager_state', 'current_labscript_file'))
-        except Exception:
-            pass
-        else:
-            self.ui.lineEdit_labscript_file.setText(current_labscript_file)
-        try:
-            shot_output_folder = ast.literal_eval(runmanager_config.get('runmanager_state', 'shot_output_folder'))
-        except Exception:
-            pass
-        else:
-            self.ui.lineEdit_shot_output_folder.setText(shot_output_folder)
-        try:
-            is_using_default_shot_output_folder = ast.literal_eval(runmanager_config.get('runmanager_state', 'is_using_default_shot_output_folder'))
-        except Exception:
-            pass
-        else:
-            if is_using_default_shot_output_folder:
-                self.ui.lineEdit_shot_output_folder.setText(self.get_default_output_folder())
-        try:
-            submit_to_mise = ast.literal_eval(runmanager_config.get('runmanager_state', 'submit_to_mise'))
-        except Exception:
-            pass
-        else:
-            if submit_to_mise:
-                self.ui.radioButton_send_to_mise.setChecked(True)
-        try:
-            compile = ast.literal_eval(runmanager_config.get('runmanager_state', 'compile'))
-        except Exception:
-            pass
-        else:
-            if compile:
-                self.ui.radioButton_compile.setChecked(True)
-        try:
-            send_to_runviewer = ast.literal_eval(runmanager_config.get('runmanager_state', 'send_to_runviewer'))
-        except Exception:
-            pass
-        else:
-            if send_to_runviewer:
-                self.ui.checkBox_view_shots.setChecked(True)
-        try:
-            shuffle = ast.literal_eval(runmanager_config.get('runmanager_state', 'shuffle'))
-        except Exception:
-            pass
-        else:
-            if shuffle:
-                self.ui.pushButton_shuffle.setChecked(True)
-        # Set as self.last_save_data:
-        save_data = self.get_save_data()
-        self.last_save_data = save_data
-        
-    def compile_loop(self):
-        while True:
-            try:
-                labscript_file, run_files, send_to_BLACS, BLACS_host, send_to_runviewer = self.compile_queue.get()
-                run_files = iter(run_files) # Should already be in iterator but just in case
-                while True:
-                    if self.compilation_aborted.is_set():
-                        self.output_box.output('Compilation aborted.\n\n', red=True)
-                        break
-                    try:
-                        try:
-                            # We do .next() instead of looping over run_files so that if compilation is aborted we
-                            # won't create an extra file unnecessarily.
-                            run_file = run_files.next()
-                        except StopIteration:
-                            self.output_box.output('Ready.\n\n')
-                            break
-                        else:
-                            self.to_child.put(['compile',[labscript_file, run_file]])
-                            signal, success = self.from_child.get()
-                            assert signal == 'done'
-                            if not success:
-                                self.compilation_aborted.set()
-                                continue
-                            if send_to_BLACS:
-                                self.send_to_BLACS(run_file, BLACS_host)
-                            if send_to_runviewer:
-                                self.send_to_runviewer(run_file)
-                    except Exception as e:
-                        self.output_box.output(str(e)+'\n', red=True)
-                        self.compilation_aborted.set()
-                inmain(self.ui.pushButton_abort.setEnabled, False)
-                self.compilation_aborted.clear()
-            except Exception:
-                # Raise it so whatever bug it is gets seen, but keep going so the thread keeps functioning:
-                exc_info = sys.exc_info()
-                zprocess.raise_exception_in_thread(exc_info)
-                continue
-        
-    def parse_globals(self, active_groups, raise_exceptions=True, expand_globals=True):
-        sequence_globals = runmanager.get_globals(active_groups)
-        evaled_globals, global_hierarchy, expansions = runmanager.evaluate_globals(sequence_globals, raise_exceptions)
-        if expand_globals:
-            shots = runmanager.expand_globals(sequence_globals, evaled_globals)
-        else:
-            shots = []
-        return sequence_globals, shots, evaled_globals, global_hierarchy, expansions
-    
-    def guess_expansion_modes(self, active_groups, evaled_globals, global_hierarchy, expansions):
-        """This function is designed to be called iteratively. It changes the expansion type of globals
-        that reference other globals - such that globals referencing an iterable global will be zipped
-        with it, rather than outer producted. Each time this method is called, self.parse_globals should also be
-        called, so that the globals are evaluated with their new expansion modes, if they changed.
-        This should be performed repeatedly until there are no more changes. Note that this method does
-        not return what expansion types it thinks globals should have - it *actually writes them to the 
-        globals HDF5 file*. So it is up to later code to ensure it re-reads the expansion mode from the
-        HDF5 file before proceeding. At present this method is only called from self.preparse_globals(),
-        so see there to see how it fits in with everything else. This method uses four instance attributes
-        to store state: self.previous_evaled_globals, self.previous_global_hierarchy,
-        self.previous_expansion_types and self.previous_expansions. This is neccesary so that it can
-        detect changes."""
-            
-        # Do nothing if there were exceptions:
-        for group_name in evaled_globals:
-            for global_name in evaled_globals[group_name]:
-                value = evaled_globals[group_name][global_name]
-                if isinstance(value, Exception):
-                    # Let ExpansionErrors through through, as they occur
-                    # when the user has changed the value without changing
-                    # the expansion type:
-                    if isinstance(value, runmanager.ExpansionError):
-                        continue
-                    return False
-        # Did the guessed expansion type for any of the globals change?
-        expansion_types_changed = False
-        expansion_types = {}
-        for group_name in evaled_globals:
-            for global_name in evaled_globals[group_name]:
-                new_value = evaled_globals[group_name][global_name]
-                try:
-                    previous_value = self.previous_evaled_globals[group_name][global_name]
-                except KeyError:
-                    # This variable is only used to guess the expansion type so we can set it to
-                    # '0' which will result in an expansion type guess of '' (emptys string)
-                    # This will either result in nothing being done to the expansion type or the expansion
-                    # type being found to be 'outer', which will then make it go through the machinery below
-                    previous_value = 0  
-                    
-                new_guess = runmanager.guess_expansion_type(new_value)
-                previous_guess = runmanager.guess_expansion_type(previous_value)
-                
-                if new_guess == 'outer':
-                    expansion_types[global_name] = {'previous_guess':previous_guess,
-                                                    'new_guess':new_guess,
-                                                    'group_name':group_name,
-                                                    'value':new_value
-                                                    }
-                elif new_guess != previous_guess:
-                    filename = active_groups[group_name]
-                    runmanager.set_expansion(filename, group_name, global_name, new_guess)
-                    expansions[global_name] = new_guess
-                    expansion_types_changed = True
-                    
-        # recursively find dependencies and add them to a zip group!
-        def find_dependencies(global_name, global_hierarchy):
-            results = set()
-            for name, dependencies in global_hierarchy.items():
-                if global_name in dependencies:
-                    results.add(name)
-                    results = results.union(find_dependencies(name,global_hierarchy))
-            return results           
-
-        def global_depends_on_global_with_outer_product(global_name,global_hierarchy,expansions):
-            if global_name not in global_hierarchy:
-                return False
-            else:
-                for dependency in global_hierarchy[global_name]:
-                    if expansions[dependency]:
-                        return True
-            
-        for global_name in sorted(expansion_types):
-            # we have a global that does not depend on anything that has an expansion type of 'outer'            
-            if (not global_depends_on_global_with_outer_product(global_name,global_hierarchy,expansions)
-                    and not isinstance(expansion_types[global_name]['value'], runmanager.ExpansionError)):
-                current_dependencies = find_dependencies(global_name,global_hierarchy)
-                # if this global has other globals that use it, then add them all to a zip group with the name of this global
-                if current_dependencies:
-                    for dependency in current_dependencies:
-                        expansion_types[dependency]['new_guess'] = str(global_name)
-                        expansions[dependency] = str(global_name)
-                    expansion_types[global_name]['new_guess'] = str(global_name)
-                    expansions[global_name] = str(global_name)
-                    
-        for global_name in sorted(self.previous_expansion_types):            
-            if (not global_depends_on_global_with_outer_product(global_name, self.previous_global_hierarchy, self.previous_expansions) 
-                    and not isinstance(self.previous_expansion_types[global_name]['value'], runmanager.ExpansionError)):
-                old_dependencies = find_dependencies(global_name, self.previous_global_hierarchy)
-                # if this global has other globals that use it, then add them all to a zip group with the name of this global
-                if old_dependencies:
-                    for dependency in old_dependencies:
-                        if dependency in expansion_types:
-                            expansion_types[dependency]['previous_guess'] = str(global_name)
-                    if global_name in expansion_types:
-                        expansion_types[global_name]['previous_guess'] = str(global_name)
-                    
-        for global_name, guesses in expansion_types.items():
-            if guesses['new_guess'] != guesses['previous_guess']:
-                filename = active_groups[guesses['group_name']]
-                runmanager.set_expansion(filename, str(guesses['group_name']), str(global_name), str(guesses['new_guess']))
-                expansions[global_name] = guesses['new_guess']
-                expansion_types_changed = True
-            
-        # Now check everything that has an expansion type not equal to outer. If it has one, but is 
-        # not iteratble, remove it from teh zip group
-        for group_name in evaled_globals:
-            for global_name in evaled_globals[group_name]:
-                if expansions[global_name] and expansions[global_name] != 'outer':                    
-                    try:
-                        test = iter(evaled_globals[group_name][global_name])
-                    except Exception as e:
-                        filename = active_groups[group_name]
-                        runmanager.set_expansion(filename, group_name, global_name, '')
-                        expansion_types_changed = True
-        
-        self.previous_evaled_globals = evaled_globals
-        self.previous_global_hierarchy = global_hierarchy
-        self.previous_expansion_types = expansion_types
-        self.previous_expansions = expansions
-        
-        return expansion_types_changed
-        
-    def make_h5_files(self, labscript_file, output_folder, sequence_globals, shots, shuffle):
-        mkdir_p(output_folder) # ensure it exists
-        sequence_id = runmanager.generate_sequence_id(labscript_file)
-        run_files = runmanager.make_run_files(output_folder, sequence_globals, shots, sequence_id, shuffle)
-        logger.debug(run_files)
-        return labscript_file, run_files
-
-    def send_to_BLACS(self, run_file, BLACS_hostname):
-        port = int(self.exp_config.get('ports','BLACS'))
-        agnostic_path = shared_drive.path_to_agnostic(run_file)
-        self.output_box.output('Submitting run file %s.\n'%os.path.basename(run_file))
-        try:
-            response = zprocess.zmq_get(port, BLACS_hostname, data=agnostic_path)
-            if 'added successfully' in response:
-                self.output_box.output(response)
-            else:
-                raise Exception(response)
-        except Exception as e:
-            self.output_box.output('Couldn\'t submit job to control server: %s\n'%str(e),red=True)
-            self.compilation_aborted.set()
-    
-    def send_to_runviewer(self, run_file):
-        runviewer_port = int(self.exp_config.get('ports','runviewer'))
-        agnostic_path = shared_drive.path_to_agnostic(run_file)
-        try:
-            response = zprocess.zmq_get(runviewer_port, 'localhost', data='hello', timeout=1)
-            if 'hello' not in response:
-                raise Exception(response)
-        except Exception as e:    
-            logger.info('runviewer not running, attempting to start...')
-            # Runviewer not running, start it:
-            if os.name == 'nt':
-                # Keeps it running after runmanager stops:
-                creationflags=0x00000008 # DETACHED_PROCESS from the win32 API
-            else:
-                creationflags=None
-            subprocess.Popen([sys.executable,'-m','runviewer'], 
-                              creationflags=creationflags,
-                              stdout=None, stderr=None, close_fds=True)
-            time.sleep(3)
-        
-        try:
-            response = zprocess.zmq_get(runviewer_port, 'localhost', data=agnostic_path, timeout=0.5)
-            if 'ok' not in response:
-                raise Exception(response)
-            else:
-                self.output_box.output('Shot %s sent to runviewer.\n'%os.path.basename(run_file))
-        except Exception as e:
-            self.output_box.output('Couldn\'t submit shot to runviewer: %s\n\n'%str(e),red=True)
-                
-    def mise_submission_loop(self):
-        mise_port = int(self.exp_config.get('ports','mise'))
-        BLACS_port = int(self.exp_config.get('ports','BLACS'))
-        while True:
-            try:
-                mise_host, BLACS_host, labscript_file, sequenceglobals, shots, shuffle, output_folder = self.mise_submission_queue.get()
-                self.output_box.output('submitting labscript and parameter space to mise\n')
-                data = ('from runmanager', labscript_file, sequenceglobals, shots,
-                        output_folder, shuffle, BLACS_host, BLACS_port, self.shared_drive_prefix)
-                try:
-                    success, message = zprocess.zmq_get(mise_port, host=mise_host, data=data, timeout=2)
-                except ZMQError as e:
-                    success, message = False, 'Could not send to mise: %s\n\n'%str(e)
-                self.output_box.output(message, red = not success)
-                if success:
-                    self.output_box.output('Ready.\n\n')
-            except Exception:
-                # Raise it so whatever bug it is gets seen, but keep going so the thread keeps functioning:
-                exc_info = sys.exc_info()
-                zprocess.raise_exception_in_thread(exc_info)
-                continue
-                
-if __name__ == "__main__":
-    logger = setup_logging('runmanager')
-    labscript_utils.excepthook.set_logger(logger)
-    logger.info('\n\n===============starting===============\n')
-    qapplication = KeyPressQApplication(sys.argv)
-    qapplication.setAttribute(QtCore.Qt.AA_DontShowIconsInMenus, False)
-    app = RunManager()
-    qapplication.keyPress.connect(app.on_keyPress)
-    qapplication.keyRelease.connect(app.on_keyRelease)
-    sys.exit(qapplication.exec_())
+#####################################################################
+#                                                                   #
+# __main__.py                                                        #
+#                                                                   #
+# Copyright 2013, Monash University                                 #
+#                                                                   #
+# This file is part of the program runmanager, in the labscript     #
+# suite (see http://labscriptsuite.org), and is licensed under the  #
+# Simplified BSD License. See the license.txt file in the root of   #
+# the project for the full license.                                 #
+#                                                                   #
+#####################################################################
+from __future__ import print_function
+
+from labscript_utils import impprof
+import os
+import errno
+import sys
+import labscript_utils.excepthook
+
+import time
+import itertools
+import contextlib
+import logging, logging.handlers
+import subprocess
+import threading
+import Queue
+import socket
+import ast
+import pprint
+
+# Evaluation of globals happens in a thread with the pylab module imported.
+# Although we don't care about plotting, importing pylab makes Qt calls.
+# We can't have that from a non main thread, so we'll just disable
+# matplotlib's GUI integration:
+import matplotlib
+matplotlib.use('Agg')
+
+import sip
+
+API_NAMES = ["QDate", "QDateTime", "QString", "QTextStream", "QTime", "QUrl", "QVariant"]
+API_VERSION = 2
+for name in API_NAMES:
+    sip.setapi(name, API_VERSION)
+    
+from PyQt4 import QtCore, QtGui
+from PyQt4.QtCore import pyqtSignal as Signal
+from PyQt4.QtCore import pyqtSlot as Slot
+
+import signal
+# Quit on ctrl-c
+signal.signal(signal.SIGINT, signal.SIG_DFL)
+
+
+def check_version(module_name, at_least, less_than, version=None):
+
+    class VersionException(Exception):
+        pass
+        
+    def get_version_tuple(version_string):
+        version_tuple = [int(v.replace('+','-').split('-')[0]) for v in version_string.split('.')]
+        while len(version_tuple) < 3: version_tuple += (0,)
+        return version_tuple
+    
+    if version is None: version = __import__(module_name).__version__
+    at_least_tuple, less_than_tuple, version_tuple = [get_version_tuple(v) for v in [at_least, less_than, version]]
+    if not at_least_tuple <= version_tuple < less_than_tuple:
+        raise VersionException('{module_name} {version} found. {at_least} <= {module_name} < {less_than} required.'.format(**locals()))
+
+check_version('labscript_utils', '1.1', '2')
+check_version('qtutils', '1.1', '2')
+check_version('zprocess', '1.1.2', '2')
+
+import zprocess.locking
+from zmq import ZMQError
+
+from labscript_utils.labconfig import LabConfig, config_prefix
+from labscript_utils.setup_logging import setup_logging
+import labscript_utils.shared_drive as shared_drive
+import runmanager
+
+from qtutils import inmain, inmain_later, inmain_decorator, UiLoader, inthread, DisconnectContextManager
+from qtutils.outputbox import OutputBox
+import qtutils.icons
+
+# Set working directory to runmanager folder, resolving symlinks
+runmanager_dir = os.path.dirname(os.path.realpath(__file__))
+os.chdir(runmanager_dir)
+
+# Set a meaningful name for zprocess.locking's client id:
+zprocess.locking.set_client_process_name('runmanager')
+  
+  
+@inmain_decorator()
+def error_dialog(message):
+    QtGui.QMessageBox.warning(app.ui, 'runmanager', message)
+
+    
+@inmain_decorator()
+def question_dialog(message):
+    reply = QtGui.QMessageBox.question(app.ui, 'runmanager', message,
+                                       QtGui.QMessageBox.Yes|QtGui.QMessageBox.No)
+    return (reply == QtGui.QMessageBox.Yes)
+ 
+ 
+def mkdir_p(path):
+    try:
+        os.makedirs(path)
+    except OSError as exc:
+        if exc.errno == errno.EEXIST and os.path.isdir(path):
+            pass
+        else: raise
+        
+        
+@contextlib.contextmanager
+def nested(*contextmanagers):
+    if contextmanagers:
+        with contextmanagers[0]:
+            with nested(*contextmanagers[1:]):
+                yield
+    else:
+        yield
+        
+        
+class KeyPressQApplication(QtGui.QApplication):
+    """A Qapplication that emits a signal keyPress(key) on keypresses"""
+    keyPress = Signal(int, QtCore.Qt.KeyboardModifiers, bool)
+    keyRelease = Signal(int, QtCore.Qt.KeyboardModifiers, bool)
+    def notify(self, object, event):
+        if event.type() == QtCore.QEvent.KeyPress and event.key():
+            self.keyPress.emit(event.key(), event.modifiers(), event.isAutoRepeat())
+        elif event.type() == QtCore.QEvent.KeyRelease and event.key():
+            self.keyRelease.emit(event.key(), event.modifiers(), event.isAutoRepeat())
+        return QtGui.QApplication.notify(self, object, event)
+        
+        
+class FingerTabBarWidget(QtGui.QTabBar):
+    """A TabBar with the tabs on the left and the text horizontal.
+    Credit to @LegoStormtroopr, https://gist.github.com/LegoStormtroopr/5075267.
+    We will promote the TabBar from the ui file to one of these."""
+    def __init__(self, parent=None, width=220, height=30, **kwargs):
+        QtGui.QTabBar.__init__(self, parent, **kwargs)
+        self.tabSize = QtCore.QSize(width, height)
+        self.iconPosition=kwargs.pop('iconPosition', QtGui.QTabWidget.West)
+
+    def paintEvent(self, event):
+        painter = QtGui.QStylePainter(self)
+        option = QtGui.QStyleOptionTab()
+        for index in range(self.count()):
+            tabRect = self.tabRect(index)
+            tab_x, tab_y, tab_width, tab_height = tabRect.x(), tabRect.y(), tabRect.width(), tabRect.height()
+            right_button = self.tabButton(index, QtGui.QTabBar.RightSide)
+            if right_button:
+                right_button_size = right_button.sizeHint()
+                right_button_width = right_button_size.width()
+                right_button_height = right_button_size.height()
+                padding = int((tab_height - right_button_height)/2)
+                right_button_x = tab_x + tab_width - right_button_width - padding
+                right_button_y = tab_y + padding
+                right_button.move(right_button_x, right_button_y)
+            self.initStyleOption(option, index)
+            painter.drawControl(QtGui.QStyle.CE_TabBarTabShape, option)
+            if self.tabIcon(index) is not None:
+                icon = self.tabIcon(index).pixmap(self.iconSize())
+                alignment = QtCore.Qt.AlignLeft | QtCore.Qt.AlignVCenter
+                tabRect.moveLeft(10)
+                painter.drawItemPixmap(tabRect,alignment,icon)
+                tabRect.moveLeft(self.iconSize().width() + 15)
+            else:
+                tabRect.moveLeft(10)
+            painter.drawText(tabRect, QtCore.Qt.AlignVCenter, self.tabText(index))
+        painter.end()
+  
+    def tabSizeHint(self, index):
+        return self.tabSize
+        
+        
+class FingerTabWidget(QtGui.QTabWidget):
+    """A QTabWidget equivalent which uses our FingerTabBarWidget"""
+    def __init__(self, parent, *args):
+        QtGui.QTabWidget.__init__(self, parent, *args)
+        self.setTabBar(FingerTabBarWidget(self))
+        
+    def addTab(self, *args, **kwargs):
+        closeable = kwargs.pop('closable', False)
+        index = QtGui.QTabWidget.addTab(self, *args, **kwargs)
+        self.setTabClosable(index, closeable)
+        return index
+        
+    def setTabClosable(self, index, closable):
+        right_button = self.tabBar().tabButton(index, QtGui.QTabBar.RightSide)
+        if closable:
+            if not right_button:
+                # Make one:
+                close_button = QtGui.QToolButton(self.parent())
+                close_button.setIcon(QtGui.QIcon(':/qtutils/fugue/cross'))
+                self.tabBar().setTabButton(index, QtGui.QTabBar.RightSide, close_button)
+                close_button.clicked.connect(lambda: self._on_close_button_clicked(close_button))
+        else:
+            if right_button:
+                # Get rid of it:
+                self.tabBar().setTabButton(index, QtGui.QTabBar.RightSide, None)
+                
+    def _on_close_button_clicked(self, button):
+        for index in range(self.tabBar().count()):
+            if self.tabBar().tabButton(index, QtGui.QTabBar.RightSide) is button:
+                self.tabCloseRequested.emit(index)
+                break
+        
+        
+class TreeView(QtGui.QTreeView):
+    leftClicked = Signal(QtCore.QModelIndex)
+    doubleLeftClicked = Signal(QtCore.QModelIndex)
+    """A QTreeview that emits a custom signal leftClicked(index)
+    after a left click on a valid index, and doubleLeftClicked(index)
+    (in addition) on double click. Also has modified tab and arrow key behaviour."""
+    def __init__(self, *args):
+        QtGui.QTreeView.__init__(self, *args)
+        self._pressed_index = None
+        self._double_click = False
+        
+    def mousePressEvent(self, event):
+        result =  QtGui.QTreeView.mousePressEvent(self, event)
+        index = self.indexAt(event.pos())
+        if event.button() == QtCore.Qt.LeftButton and index.isValid():
+            self._pressed_index = self.indexAt(event.pos())
+        return result
+    
+    def leaveEvent(self, event):
+        result = QtGui.QTreeView.leaveEvent(self, event)
+        self._pressed_index = None
+        self._double_click = False
+        return result
+    
+    def mouseDoubleClickEvent(self, event):
+        # Ensure our left click event occurs regardless of whether
+        # it is the second click in a double click or not
+        result = QtGui.QTreeView.mouseDoubleClickEvent(self, event)
+        index = self.indexAt(event.pos())
+        if event.button() == QtCore.Qt.LeftButton and index.isValid():
+            self._pressed_index = self.indexAt(event.pos())
+            self._double_click = True
+        return result
+        
+    def mouseReleaseEvent(self, event):
+        result = QtGui.QTreeView.mouseReleaseEvent(self, event)
+        index = self.indexAt(event.pos())
+        if event.button() == QtCore.Qt.LeftButton and index.isValid() and index == self._pressed_index:
+            self.leftClicked.emit(index)
+            if self._double_click:
+                self.doubleLeftClicked.emit(index)
+        self._pressed_index = None
+        self._double_click = False
+        return result
+
+    def event(self, event):
+        if (event.type() == QtCore.QEvent.ShortcutOverride
+                and event.key() in [QtCore.Qt.Key_Enter, QtCore.Qt.Key_Return]):
+            event.accept()
+            item = self.model().itemFromIndex(self.currentIndex())
+            if item.isEditable():
+                if self.state() != QtGui.QTreeView.EditingState:
+                    self.edit(self.currentIndex())
+            else:
+                # Enter on non-editable items simulates a left click:
+                self.leftClicked.emit(self.currentIndex())
+            return True
+        else:
+            return QtGui.QTreeView.event(self, event)
+    
+    def keyPressEvent(self, event):
+        if event.key() == QtCore.Qt.Key_Space:
+            item = self.model().itemFromIndex(self.currentIndex())
+            if not item.isEditable():
+                # Space on non-editable items simulates a left click:
+                self.leftClicked.emit(self.currentIndex())
+        return QtGui.QTreeView.keyPressEvent(self, event)
+            
+    def moveCursor(self, cursor_action, keyboard_modifiers):
+        current_index = self.currentIndex()
+        current_row, current_column = current_index.row(), current_index.column()
+        if cursor_action == QtGui.QTreeView.MoveUp:
+            return current_index.sibling(current_row - 1, current_column)
+        elif cursor_action == QtGui.QTreeView.MoveDown:
+            return current_index.sibling(current_row + 1, current_column)
+        elif cursor_action == QtGui.QTreeView.MoveLeft:
+            return current_index.sibling(current_row, current_column - 1)
+        elif cursor_action == QtGui.QTreeView.MoveRight:
+            return current_index.sibling(current_row, current_column + 1)
+        elif cursor_action == QtGui.QTreeView.MovePrevious:
+            return current_index.sibling(current_row, current_column - 1)
+        elif cursor_action == QtGui.QTreeView.MoveNext:
+            return current_index.sibling(current_row, current_column + 1)
+        else:
+            return QtGui.QTreeView.moveCursor(self, cursor_action, keyboard_modifiers)
+            
+            
+class AlternatingColorModel(QtGui.QStandardItemModel):
+    def __init__(self, treeview):
+        QtGui.QStandardItemModel.__init__(self)
+        # How much darker in each channel is the alternate base color compared to the base color?
+        palette = treeview.palette()
+        normal_color = palette.color(QtGui.QPalette.Base)
+        alternate_color = palette.color(QtGui.QPalette.AlternateBase)
+        r, g, b, a = normal_color.getRgb()
+        alt_r, alt_g, alt_b, alt_a = alternate_color.getRgb()
+        self.delta_r = alt_r - r
+        self.delta_g = alt_g - g
+        self.delta_b = alt_b - b
+        self.delta_a = alt_a - a
+        
+        # A cache, store brushes so we don't have to recalculate them. Is faster.
+        self.alternate_brushes = {}
+        
+    def data(self, index, role):
+        """When background color data is being requested, returns modified colours for every second row,
+       according to the palette of the treeview. This has the effect of making the alternate colours
+       visible even when custom colors have been set - the same shading will be applied to the custom
+       colours. Only really looks sensible when the normal and alternate colors are similar."""
+        if role == QtCore.Qt.BackgroundRole and index.row() % 2:
+            normal_brush = QtGui.QStandardItemModel.data(self, index, QtCore.Qt.BackgroundRole)
+            if normal_brush is not None:
+                normal_color = normal_brush.color()
+                try:
+                    return self.alternate_brushes[normal_color.rgb()]
+                except KeyError:
+                    r, g, b, a = normal_color.getRgb()
+                    alt_r = min(max(r + self.delta_r, 0), 255)
+                    alt_g = min(max(g + self.delta_g, 0), 255)
+                    alt_b = min(max(b + self.delta_b, 0), 255)
+                    alt_a = min(max(a + self.delta_a, 0), 255)
+                    alternate_color = QtGui.QColor(alt_r, alt_g, alt_b, alt_a)
+                    alternate_brush = QtGui.QBrush(alternate_color)
+                    self.alternate_brushes[normal_color.rgb()] = alternate_brush
+                    return alternate_brush
+        return QtGui.QStandardItemModel.data(self, index, role)
+
+
+class ItemDelegate(QtGui.QStyledItemDelegate):
+    """An item delegate with a fixed height
+    and faint grey vertical lines between columns"""
+    HEIGHT = 24
+    def __init__(self, *args, **kwargs):
+        QtGui.QStyledItemDelegate.__init__(self, *args, **kwargs)
+        self._pen = QtGui.QPen()
+        self._pen.setWidth(1)
+        self._pen.setColor(QtGui.QColor.fromRgb(128,128,128,64))
+        
+    def sizeHint(self, *args):
+        size = QtGui.QStyledItemDelegate.sizeHint(self, *args)
+        return QtCore.QSize(size.width(), self.HEIGHT)
+        
+    def paint(self, painter, option, index):
+        QtGui.QStyledItemDelegate.paint(self, painter, option, index)
+        if index.column() > 0:
+            painter.setPen(self._pen)
+            painter.drawLine(option.rect.topLeft(), option.rect.bottomLeft())
+        
+        
+class GroupTab(object):
+    GLOBALS_COL_DELETE = 0
+    GLOBALS_COL_NAME = 1
+    GLOBALS_COL_VALUE = 2
+    GLOBALS_COL_UNITS = 3
+    GLOBALS_COL_EXPANSION = 4
+    
+    GLOBALS_ROLE_IS_DUMMY_ROW = QtCore.Qt.UserRole + 1
+    GLOBALS_ROLE_SORT_DATA = QtCore.Qt.UserRole + 2
+    GLOBALS_ROLE_PREVIOUS_TEXT = QtCore.Qt.UserRole + 3
+    GLOBALS_ROLE_IS_BOOL = QtCore.Qt.UserRole + 4
+    
+    COLOR_ERROR = '#FF9999' # light red
+    COLOR_OK = '#AAFFCC' # light green
+    COLOR_BOOL_ON = '#66FF33' # bright green
+    COLOR_BOOL_OFF = '#608060' # dark green
+    COLOR_NAME = '#EFEFEF' # light grey
+
+    GLOBALS_DUMMY_ROW_TEXT = '<Click to add global>'
+
+    
+    def __init__(self, tabWidget, globals_file, group_name):
+    
+        self.tabWidget = tabWidget
+        
+        loader = UiLoader()
+        loader.registerCustomWidget(TreeView)
+        self.ui = loader.load('group.ui')
+        
+        # Add the ui to the parent tabWidget:
+        self.tabWidget.addTab(self.ui, group_name, closable=True)
+        
+        self.set_file_and_group_name(globals_file, group_name)
+        
+        self.globals_model = AlternatingColorModel(treeview=self.ui.treeView_globals)
+        self.globals_model.setHorizontalHeaderLabels(['Delete', 'Name','Value','Units','Expansion'])
+        self.globals_model.setSortRole(self.GLOBALS_ROLE_SORT_DATA)
+        
+        self.item_delegate = ItemDelegate()
+        for col in range(self.globals_model.columnCount()):
+            self.ui.treeView_globals.setItemDelegateForColumn(col, self.item_delegate)
+        
+        self.ui.treeView_globals.setModel(self.globals_model)
+        self.ui.treeView_globals.setSelectionMode(QtGui.QTreeView.ExtendedSelection)
+        self.ui.treeView_globals.setSortingEnabled(True)
+        # Make it so the user can just start typing on an item to edit:
+        self.ui.treeView_globals.setEditTriggers(QtGui.QTreeView.AnyKeyPressed |
+                                                QtGui.QTreeView.EditKeyPressed)
+        # Ensure the clickable region of the delete button doesn't extend forever:
+        self.ui.treeView_globals.header().setStretchLastSection(False)
+        # Setup stuff for a custom context menu:
+        self.ui.treeView_globals.setContextMenuPolicy(QtCore.Qt.CustomContextMenu)
+        # Make the actions for the context menu:
+        self.action_globals_delete_selected = QtGui.QAction(QtGui.QIcon(':qtutils/fugue/minus'), 'Delete selected global(s)',  self.ui)
+        self.action_globals_set_selected_true = QtGui.QAction(QtGui.QIcon(':qtutils/fugue/ui-check-box'), 'Set selected Booleans True',  self.ui)
+        self.action_globals_set_selected_false = QtGui.QAction(QtGui.QIcon(':qtutils/fugue/ui-check-box-uncheck'), 'Set selected Booleans False',  self.ui)
+        
+        self.connect_signals()
+                
+        # Populate the model with globals from the h5 file:
+        self.populate_model()
+        # Set sensible column widths:
+        for col in range(self.globals_model.columnCount()):
+            self.ui.treeView_globals.resizeColumnToContents(col)
+        if self.ui.treeView_globals.columnWidth(self.GLOBALS_COL_NAME) < 200:
+            self.ui.treeView_globals.setColumnWidth(self.GLOBALS_COL_NAME, 200)
+        if self.ui.treeView_globals.columnWidth(self.GLOBALS_COL_VALUE) < 200:
+            self.ui.treeView_globals.setColumnWidth(self.GLOBALS_COL_VALUE, 200)
+        if self.ui.treeView_globals.columnWidth(self.GLOBALS_COL_UNITS) < 100:
+            self.ui.treeView_globals.setColumnWidth(self.GLOBALS_COL_UNITS, 100)
+        if self.ui.treeView_globals.columnWidth(self.GLOBALS_COL_EXPANSION) < 100:
+            self.ui.treeView_globals.setColumnWidth(self.GLOBALS_COL_EXPANSION, 100)
+        self.ui.treeView_globals.resizeColumnToContents(self.GLOBALS_COL_DELETE)
+        
+    def connect_signals(self):
+        self.ui.treeView_globals.leftClicked.connect(self.on_treeView_globals_leftClicked)
+        self.ui.treeView_globals.customContextMenuRequested.connect(self.on_treeView_globals_context_menu_requested)
+        self.action_globals_set_selected_true.triggered.connect(lambda: self.on_globals_set_selected_bools_triggered('True'))
+        self.action_globals_set_selected_false.triggered.connect(lambda: self.on_globals_set_selected_bools_triggered('False'))
+        self.action_globals_delete_selected.triggered.connect(self.on_globals_delete_selected_triggered)
+        self.globals_model.itemChanged.connect(self.on_globals_model_item_changed)
+        # A context manager with which we can temporarily disconnect the above connection.
+        self.globals_model_item_changed_disconnected = DisconnectContextManager(self.globals_model.itemChanged, self.on_globals_model_item_changed)
+    
+    def set_file_and_group_name(self, globals_file, group_name):
+        """Provided as a separate method so the main app can
+        call it if the group gets renamed"""
+        self.globals_file = globals_file
+        self.group_name = group_name
+        self.ui.label_globals_file.setText(globals_file)
+        self.ui.label_group_name.setText(group_name)
+        index = self.tabWidget.indexOf(self.ui)
+        self.tabWidget.setTabText(index, group_name)
+        self.tabWidget.setTabToolTip(index, '%s\n(%s)'%(group_name, globals_file))
+    
+    def set_tab_icon(self, icon_string):
+        index = self.tabWidget.indexOf(self.ui)
+        if icon_string is not None:
+            icon = QtGui.QIcon(icon_string)
+        else:
+            icon = QtGui.QIcon()
+        self.tabWidget.setTabIcon(index, icon)
+        
+    def populate_model(self):
+        globals = runmanager.get_globals({self.group_name: self.globals_file})[self.group_name]
+        globals_items = list(globals.items())
+        globals_items.sort() # Ensure globals ordered alphabetically at load time
+        for name, (value, units, expansion) in globals_items:
+            row = self.make_global_row(name, value, units, expansion)
+            self.globals_model.appendRow(row)
+            value_item = row[self.GLOBALS_COL_VALUE]
+            self.check_for_boolean_values(value_item)
+            expansion_item = row[self.GLOBALS_COL_EXPANSION]
+            self.on_globals_model_expansion_changed(expansion_item)
+            
+        # Add the dummy item at the end:
+        dummy_delete_item = QtGui.QStandardItem()
+        # This lets later code know that this row does
+        # not correspond to an actual global:
+        dummy_delete_item.setData(True, self.GLOBALS_ROLE_IS_DUMMY_ROW)
+        dummy_delete_item.setFlags(QtCore.Qt.NoItemFlags)
+        dummy_delete_item.setToolTip('Click to add global')
+        
+        dummy_name_item = QtGui.QStandardItem(self.GLOBALS_DUMMY_ROW_TEXT)
+        dummy_name_item.setToolTip('Click to add global')
+        dummy_name_item.setData(True, self.GLOBALS_ROLE_IS_DUMMY_ROW)
+        dummy_name_item.setData(self.GLOBALS_DUMMY_ROW_TEXT, self.GLOBALS_ROLE_PREVIOUS_TEXT)
+        dummy_name_item.setFlags(QtCore.Qt.ItemIsEnabled | QtCore.Qt.ItemIsEditable) # Clears the 'selectable' flag
+        dummy_name_item.setBackground(QtGui.QColor(self.COLOR_NAME))
+        
+        dummy_value_item = QtGui.QStandardItem()
+        dummy_value_item.setData(True, self.GLOBALS_ROLE_IS_DUMMY_ROW)
+        dummy_value_item.setFlags(QtCore.Qt.NoItemFlags)
+        dummy_value_item.setToolTip('Click to add global')
+        
+        dummy_units_item = QtGui.QStandardItem()
+        dummy_units_item.setData(True, self.GLOBALS_ROLE_IS_DUMMY_ROW)
+        dummy_units_item.setFlags(QtCore.Qt.NoItemFlags)
+        dummy_units_item.setToolTip('Click to add global')
+        
+        dummy_expansion_item = QtGui.QStandardItem()
+        dummy_expansion_item.setData(True, self.GLOBALS_ROLE_IS_DUMMY_ROW)
+        dummy_expansion_item.setFlags(QtCore.Qt.NoItemFlags)
+        dummy_expansion_item.setToolTip('Click to add global')
+        
+        self.globals_model.appendRow([dummy_delete_item, dummy_name_item, dummy_value_item, dummy_units_item, dummy_expansion_item])
+    
+    def make_global_row(self, name, value='', units='', expansion=''):
+        logger.debug('%s:%s - make global row: %s '%(self.globals_file, self.group_name, name))
+        # We just set some data here, other stuff is set in self.update_parse_indication
+        # after runmanager has a chance to parse everything and get back to us about what
+        # that data should be.
+        
+        delete_item = QtGui.QStandardItem()
+        delete_item.setIcon(QtGui.QIcon(':qtutils/fugue/minus'))
+        # Must be set to something so that the dummy row doesn't get sorted first:
+        delete_item.setData(False, self.GLOBALS_ROLE_SORT_DATA)
+        delete_item.setEditable(False)
+        delete_item.setToolTip('Delete global from group.')
+
+        name_item = QtGui.QStandardItem(name)
+        name_item.setData(name, self.GLOBALS_ROLE_SORT_DATA)
+        name_item.setData(name, self.GLOBALS_ROLE_PREVIOUS_TEXT)
+        name_item.setToolTip(name)
+        name_item.setBackground(QtGui.QColor(self.COLOR_NAME))
+        
+        value_item = QtGui.QStandardItem(value)
+        value_item.setData(value, self.GLOBALS_ROLE_SORT_DATA)
+        value_item.setData(str(value), self.GLOBALS_ROLE_PREVIOUS_TEXT)
+        value_item.setToolTip('Evaluating...')
+              
+        units_item = QtGui.QStandardItem(units)
+        units_item.setData(units, self.GLOBALS_ROLE_SORT_DATA)
+        units_item.setData(units, self.GLOBALS_ROLE_PREVIOUS_TEXT)
+        units_item.setData(False, self.GLOBALS_ROLE_IS_BOOL)
+        units_item.setToolTip('')
+        
+        expansion_item = QtGui.QStandardItem(expansion)
+        expansion_item.setData(expansion, self.GLOBALS_ROLE_SORT_DATA)
+        expansion_item.setData(expansion, self.GLOBALS_ROLE_PREVIOUS_TEXT)
+        expansion_item.setToolTip('')
+        
+        row = [delete_item, name_item, value_item, units_item, expansion_item]
+        return row
+        
+    def on_treeView_globals_leftClicked(self, index):
+        item = self.globals_model.itemFromIndex(index)
+        # The 'name' item in the same row:
+        name_index = index.sibling(index.row(), self.GLOBALS_COL_NAME)
+        name_item = self.globals_model.itemFromIndex(name_index)
+        global_name = name_item.text()
+        if item.data(self.GLOBALS_ROLE_IS_DUMMY_ROW):
+            # They clicked on an 'add new global' row. Enter editing
+            # mode on the name item so they can enter a name for 
+            # the new global:
+            self.ui.treeView_globals.setCurrentIndex(name_index)
+            self.ui.treeView_globals.edit(name_index)
+        elif item.data(self.GLOBALS_ROLE_IS_BOOL):
+            # It's a bool indicator. Toggle it
+            value_item = self.get_global_item_by_name(global_name, self.GLOBALS_COL_VALUE)
+            if value_item.text() == 'True':
+                value_item.setText('False')
+            elif value_item.text() == 'False':
+                value_item.setText('True')
+            else:
+                raise AssertionError('expected boolean value')
+            # Clear selection, it's hard to see the colours through the selection:
+            self.ui.treeView_globals.clearSelection()
+        elif item.column() == self.GLOBALS_COL_DELETE:
+            # They clicked a delete button.
+            self.delete_global(global_name)
+        elif not item.data(self.GLOBALS_ROLE_IS_BOOL):
+            # Edit whatever it is:
+            if (self.ui.treeView_globals.currentIndex() != index
+                    or self.ui.treeView_globals.state() != QtGui.QTreeView.EditingState):
+                self.ui.treeView_globals.setCurrentIndex(index)
+                self.ui.treeView_globals.edit(index)
+    
+    def on_globals_model_item_changed(self, item):
+        if item.column() == self.GLOBALS_COL_NAME:
+            self.on_globals_model_name_changed(item)
+        elif item.column() == self.GLOBALS_COL_VALUE:
+            self.on_globals_model_value_changed(item)
+        elif item.column() == self.GLOBALS_COL_UNITS:
+            self.on_globals_model_units_changed(item)
+        elif item.column() == self.GLOBALS_COL_EXPANSION:
+            self.on_globals_model_expansion_changed(item)
+            
+    def on_globals_model_name_changed(self, item): 
+        """Handles global renaming and creation of new globals due to the user
+        editing the <click to add global> item"""
+        item_text = item.text()
+        if item.data(self.GLOBALS_ROLE_IS_DUMMY_ROW):
+            if item_text != self.GLOBALS_DUMMY_ROW_TEXT:
+                # The user has made a new global by editing the <click to add global> item
+                global_name = item_text
+                self.new_global(global_name)
+        else:
+            # User has renamed a global.
+            new_global_name = item_text
+            previous_global_name = item.data(self.GLOBALS_ROLE_PREVIOUS_TEXT)
+            # Ensure the name actually changed, rather than something else about the item:
+            if new_global_name != previous_global_name:
+                self.rename_global(previous_global_name, new_global_name)
+    
+    def on_globals_model_value_changed(self, item):
+        index = item.index()
+        new_value = item.text()
+        previous_value = item.data(self.GLOBALS_ROLE_PREVIOUS_TEXT)
+        name_index = index.sibling(index.row(), self.GLOBALS_COL_NAME)
+        name_item = self.globals_model.itemFromIndex(name_index)
+        global_name = name_item.text()
+        # Ensure the value actually changed, rather than something else about the item:
+        if new_value != previous_value:
+            self.change_global_value(global_name, previous_value, new_value)
+    
+    def on_globals_model_units_changed(self, item):
+        index = item.index()
+        new_units = item.text()
+        previous_units = item.data(self.GLOBALS_ROLE_PREVIOUS_TEXT)
+        name_index = index.sibling(index.row(), self.GLOBALS_COL_NAME)
+        name_item = self.globals_model.itemFromIndex(name_index)
+        global_name = name_item.text()
+        # If it's a boolean value, ensure the check state matches the bool state:
+        if item.data(self.GLOBALS_ROLE_IS_BOOL):
+            value_item = self.get_global_item_by_name(global_name, self.GLOBALS_COL_VALUE)
+            if value_item.text() == 'True':
+                item.setCheckState(QtCore.Qt.Checked)
+            elif value_item.text() == 'False':
+                item.setCheckState(QtCore.Qt.Unchecked)
+            else:
+                raise AssertionError('expected boolean value')
+        # Ensure the value actually changed, rather than something else about the item:
+        if new_units != previous_units:
+            self.change_global_units(global_name, previous_units, new_units)
+    
+    def on_globals_model_expansion_changed(self, item):
+        index = item.index()
+        new_expansion = item.text()
+        previous_expansion = item.data(self.GLOBALS_ROLE_PREVIOUS_TEXT)
+        name_index = index.sibling(index.row(), self.GLOBALS_COL_NAME)
+        name_item = self.globals_model.itemFromIndex(name_index)
+        global_name = name_item.text()
+        # Don't want icon changing to recurse - which happens even if it is the same icon.
+        # So disconnect the signal temporarily:
+        with self.globals_model_item_changed_disconnected:
+            if new_expansion == 'outer':
+                item.setIcon(QtGui.QIcon(':qtutils/custom/outer'))
+                item.setToolTip('This global will be interpreted as a list of values, and will ' +
+                                'be outer producted with other lists to form a larger parameter space.')
+            elif new_expansion:
+                item.setIcon(QtGui.QIcon(':qtutils/custom/zip'))
+                item.setToolTip('This global will be interpreted as a list of values, and will ' +
+                                'be iterated over in lock-step with other globals in the \'%s\' zip group.'%new_expansion)
+            else:
+                item.setData(None, QtCore.Qt.DecorationRole)
+                item.setToolTip('This global will be interpreted as a single value and passed to compilation as-is.')
+        # Ensure the value actually changed, rather than something else about the item:
+        if new_expansion != previous_expansion:
+            self.change_global_expansion(global_name, previous_expansion, new_expansion)
+            
+    def on_treeView_globals_context_menu_requested(self, point):
+        menu = QtGui.QMenu(self.ui)
+        menu.addAction(self.action_globals_set_selected_true)
+        menu.addAction(self.action_globals_set_selected_false)
+        menu.addAction(self.action_globals_delete_selected)
+        menu.exec_(QtGui.QCursor.pos())
+   
+    def on_globals_delete_selected_triggered(self):
+        selected_indexes = self.ui.treeView_globals.selectedIndexes()
+        selected_items = (self.globals_model.itemFromIndex(index) for index in selected_indexes)
+        name_items = [item for item in selected_items if item.column() == self.GLOBALS_COL_NAME]
+        # If multiple selected, show 'delete n groups?' message.
+        # Otherwise, pass confirm=True to self.delete_global so it can show the regular message.
+        confirm_multiple = (len(name_items) > 1)
+        if confirm_multiple:
+            if not question_dialog("Delete %d globals?"%len(name_items)):
+                return
+        for item in name_items:
+            global_name = item.text()
+            self.delete_global(global_name, confirm=not confirm_multiple)
+    
+    def on_globals_set_selected_bools_triggered(self, state):
+        selected_indexes = self.ui.treeView_globals.selectedIndexes()
+        selected_items = [self.globals_model.itemFromIndex(index) for index in selected_indexes]
+        value_items = [item for item in selected_items if item.column() == self.GLOBALS_COL_VALUE]
+        units_items = [item for item in selected_items if item.column() == self.GLOBALS_COL_UNITS]
+        for value_item, units_item in zip(value_items, units_items):
+            if units_item.data(self.GLOBALS_ROLE_IS_BOOL):
+                value_item.setText(state)
+        
+    def close(self):
+        # It is up to the main runmanager class to drop references
+        # to this instance before or after calling this method, so
+        # that after the tabWidget no longer owns our widgets, both
+        # the widgets and the instance will be garbage collected.
+        index = self.tabWidget.indexOf(self.ui)
+        self.tabWidget.removeTab(index)
+        
+    def get_global_item_by_name(self, global_name, column, previous_name=None):
+        """Returns an item from the row representing a global in the globals model.
+        Which item is returned is set by the column argument."""
+        possible_name_items = self.globals_model.findItems(global_name, column=self.GLOBALS_COL_NAME)
+        if previous_name is not None:
+            # Filter by previous name, useful for telling rows apart when a rename is in progress
+            # and two rows may temporarily contain the same name (though the rename code with throw
+            # an error and revert it).
+            possible_name_items = [item for item in possible_name_items
+                                       if item.data(self.GLOBALS_ROLE_PREVIOUS_TEXT) == previous_name]
+        elif global_name != self.GLOBALS_DUMMY_ROW_TEXT:
+            # Don't return the dummy item unless they asked for it explicitly - if a new global is being
+            # created, its name might be simultaneously present in its own row and the dummy row too.
+            possible_name_items = [item for item in possible_name_items
+                                       if not item.data(self.GLOBALS_ROLE_IS_DUMMY_ROW)]
+        if len(possible_name_items) > 1:
+            raise ValueError('Multiple items found')
+        elif not possible_name_items:
+            raise ValueError('No item found')
+        name_item = possible_name_items[0]
+        name_index = name_item.index()
+        # Found the name item, get the sibling item for the column requested:
+        item_index = name_index.sibling(name_index.row(), column)
+        item = self.globals_model.itemFromIndex(item_index)
+        return item
+        
+    def new_global(self, global_name):
+        logger.info('%s:%s - new global: %s'%(self.globals_file, self.group_name, global_name))
+        item = self.get_global_item_by_name(global_name, self.GLOBALS_COL_NAME,
+                                           previous_name=self.GLOBALS_DUMMY_ROW_TEXT)
+        try:
+            runmanager.new_global(self.globals_file, self.group_name, global_name)
+        except Exception as e:
+            error_dialog(str(e))
+        else:
+            # Insert the newly created global into the model:
+            global_row = self.make_global_row(global_name)
+            last_index = self.globals_model.rowCount()
+            # Insert it as the row before the last (dummy) row: 
+            self.globals_model.insertRow(last_index-1, global_row)
+            # Go into edit mode on the 'value' item:
+            value_item = self.get_global_item_by_name(global_name, self.GLOBALS_COL_VALUE,
+                                                      previous_name=global_name)
+            value_item_index = value_item.index()
+            self.ui.treeView_globals.setCurrentIndex(value_item_index)
+            self.ui.treeView_globals.edit(value_item_index)
+            self.globals_changed()
+        finally:
+            # Set the dummy row's text back ready for another group to be created:
+            item.setText(self.GLOBALS_DUMMY_ROW_TEXT)
+    
+    def rename_global(self, previous_global_name, new_global_name):
+        logger.info('%s:%s - rename global: %s -> %s'%(self.globals_file, self.group_name, previous_global_name, new_global_name))
+        item = self.get_global_item_by_name(new_global_name, self.GLOBALS_COL_NAME,
+                                            previous_name=previous_global_name)
+        try:
+            runmanager.rename_global(self.globals_file, self.group_name, previous_global_name, new_global_name)
+        except Exception as e:
+            error_dialog(str(e))
+            # Set the item text back to the old name, since the rename failed:
+            item.setText(previous_global_name)
+        else:
+            item.setData(new_global_name, self.GLOBALS_ROLE_PREVIOUS_TEXT)
+            item.setData(new_global_name, self.GLOBALS_ROLE_SORT_DATA)
+            item.setToolTip(new_global_name)
+            self.globals_changed()
+            value_item = self.get_global_item_by_name(new_global_name, self.GLOBALS_COL_VALUE)
+            value = qvalue_item.text()
+            if not value:
+                # Go into editing the units item automatically:
+                value_item_index = value_item.index()
+                self.ui.treeView_globals.setCurrentIndex(value_item_index)
+                self.ui.treeView_globals.edit(value_item_index)
+                
+    def change_global_value(self, global_name, previous_value, new_value):
+        logger.info('%s:%s - change global value: %s = %s -> %s'%(self.globals_file, self.group_name, global_name, previous_value, new_value))
+        item = self.get_global_item_by_name(global_name, self.GLOBALS_COL_VALUE)
+        try:
+            runmanager.set_value(self.globals_file, self.group_name, global_name, new_value)
+        except Exception as e:
+            error_dialog(str(e))
+            # Set the item text back to the old name, since the change failed:
+            item.setText(previous_value)
+        else:
+            item.setData(new_value, self.GLOBALS_ROLE_PREVIOUS_TEXT)
+            item.setData(new_value, self.GLOBALS_ROLE_SORT_DATA)
+            self.check_for_boolean_values(item)
+            item.setData(None, QtCore.Qt.BackgroundRole)
+            item.setIcon(QtGui.QIcon(':qtutils/fugue/hourglass'))
+            item.setToolTip('Evaluating...')
+            self.globals_changed()
+            units_item = self.get_global_item_by_name(global_name, self.GLOBALS_COL_UNITS)
+            units = units_item.text()
+            if not units:
+                # Go into editing the units item automatically:
+                units_item_index = units_item.index()
+                self.ui.treeView_globals.setCurrentIndex(units_item_index)
+                self.ui.treeView_globals.edit(units_item_index)
+    
+    def change_global_units(self, global_name, previous_units, new_units):
+        logger.info('%s:%s - change units: %s = %s -> %s'%
+                        (self.globals_file, self.group_name, global_name, previous_units, new_units))
+        item = self.get_global_item_by_name(global_name, self.GLOBALS_COL_UNITS)
+        try:
+            runmanager.set_units(self.globals_file, self.group_name, global_name, new_units)
+        except Exception as e:
+            error_dialog(str(e))
+            # Set the item text back to the old units, since the change failed:
+            item.setText(previous_units)
+        else:
+            item.setData(new_units, self.GLOBALS_ROLE_PREVIOUS_TEXT)
+            item.setData(new_units, self.GLOBALS_ROLE_SORT_DATA)
+    
+    def change_global_expansion(self, global_name, previous_expansion, new_expansion):
+        logger.info('%s:%s - change expansion: %s = %s -> %s'%
+                        (self.globals_file, self.group_name, global_name, previous_expansion, new_expansion))
+        item = self.get_global_item_by_name(global_name, self.GLOBALS_COL_EXPANSION)
+        try:
+            runmanager.set_expansion(self.globals_file, self.group_name, global_name, new_expansion)
+        except Exception as e:
+            error_dialog(str(e))
+            # Set the item text back to the old units, since the change failed:
+            item.setText(previous_expansion)
+        else:
+            item.setData(new_expansion, self.GLOBALS_ROLE_PREVIOUS_TEXT)
+            item.setData(new_expansion, self.GLOBALS_ROLE_SORT_DATA)
+            self.globals_changed()
+            
+    def check_for_boolean_values(self, item):
+        """Checks if the value is 'True' or 'False'. If either, makes the units
+        cell checkable, uneditable, and coloured to indicate the state. The units cell
+        can then be clicked to toggle the value."""
+        index = item.index()
+        value = item.text()
+        name_index = index.sibling(index.row(), self.GLOBALS_COL_NAME)
+        units_index = index.sibling(index.row(), self.GLOBALS_COL_UNITS)
+        name_item = self.globals_model.itemFromIndex(name_index)
+        units_item = self.globals_model.itemFromIndex(units_index)
+        global_name = name_item.text()
+        logger.debug('%s:%s - check for boolean values: %s'%
+                        (self.globals_file, self.group_name, global_name))
+        if value == 'True':
+            units_item.setData(True, self.GLOBALS_ROLE_IS_BOOL)
+            units_item.setText('Bool')
+            units_item.setEditable(False)
+            units_item.setCheckable(True)
+            units_item.setCheckState(QtCore.Qt.Checked)
+            units_item.setBackground(QtGui.QBrush(QtGui.QColor(self.COLOR_BOOL_ON)))
+        elif value == 'False':
+            units_item.setData(True, self.GLOBALS_ROLE_IS_BOOL)
+            units_item.setText('Bool')
+            units_item.setEditable(False)
+            units_item.setCheckable(True)
+            units_item.setCheckState(QtCore.Qt.Unchecked)
+            units_item.setBackground(QtGui.QBrush(QtGui.QColor(self.COLOR_BOOL_OFF)))
+        else:
+            was_bool = units_item.data(self.GLOBALS_ROLE_IS_BOOL)
+            units_item.setData(False, self.GLOBALS_ROLE_IS_BOOL)
+            units_item.setEditable(True)
+            units_item.setCheckable(False)
+            # Checkbox still visible unless we do the following:
+            units_item.setData(None, QtCore.Qt.CheckStateRole)
+            units_item.setData(None, QtCore.Qt.BackgroundRole)
+            if was_bool:
+                # If the item was a bool and now isn't, clear the units
+                # and go into editing so the user can enter a new units string:
+                units_item.setText('')
+                self.ui.treeView_globals.setCurrentIndex(units_item.index())
+                self.ui.treeView_globals.edit(units_item.index())
+    
+    def globals_changed(self):
+        """Called whenever something about a global has changed.
+        call app.globals_changed to inform the main application
+        that it needs to parse globals again.
+        self.update_parse_indication will be called by the main app
+        when parsing is done, and will set the colours and tooltips
+        appropriately"""
+        # Tell the main app about it:
+        app.globals_changed()
+    
+    def delete_global(self, global_name, confirm=True):
+        logger.info('%s:%s - delete global: %s'%
+                        (self.globals_file, self.group_name, global_name))
+        if confirm:
+            if not question_dialog("Delete the global '%s'?"%global_name):
+                return
+        runmanager.delete_global(self.globals_file, self.group_name, global_name)
+        # Find the entry for this global in self.globals_model and remove it:
+        name_item = self.get_global_item_by_name(global_name, self.GLOBALS_COL_NAME)
+        self.globals_model.removeRow(name_item.row())
+        self.globals_changed()
+    
+    def update_parse_indication(self, active_groups, sequence_globals, evaled_globals):
+        # Check that we are an active group:
+        if self.group_name in active_groups and active_groups[self.group_name] == self.globals_file:
+            tab_contains_errors = False
+            for global_name, value in evaled_globals[self.group_name].items():
+                name_item = self.get_global_item_by_name(global_name, self.GLOBALS_COL_NAME)
+                value_item = self.get_global_item_by_name(global_name, self.GLOBALS_COL_VALUE)
+                units_item = self.get_global_item_by_name(global_name, self.GLOBALS_COL_UNITS)
+                expansion_item = self.get_global_item_by_name(global_name, self.GLOBALS_COL_EXPANSION)
+                delete_item = self.get_global_item_by_name(global_name, self.GLOBALS_COL_DELETE)
+                ignore, ignore, expansion = sequence_globals[self.group_name][global_name]
+                # Temporarily disconnect the item_changed signal on the model so that we can
+                # set the expansion type without triggering another preparse - the parsing has
+                # already been done with the new expansion type.
+                with self.globals_model_item_changed_disconnected:
+                    expansion_item.setData(expansion, self.GLOBALS_ROLE_PREVIOUS_TEXT)
+                    expansion_item.setData(expansion, self.GLOBALS_ROLE_SORT_DATA)
+                # The next line will now trigger item_changed, but it will not be detected as an
+                # actual change to the expansion type, because previous_text will match text.
+                # So it will not look like a change and will not trigger preparsing. However
+                # It is still important that other triggers be processed, such as setting the
+                # icon in the expansion item, so that will still occur in the callback.
+                expansion_item.setText(expansion)
+                if isinstance(value, Exception):
+                    value_item.setBackground(QtGui.QBrush(QtGui.QColor(self.COLOR_ERROR)))
+                    value_item.setIcon(QtGui.QIcon(':qtutils/fugue/exclamation'))
+                    tooltip = '%s: %s'%(value.__class__.__name__, value.message)
+                    tab_contains_errors = True
+                else:
+                    value_item.setBackground(QtGui.QBrush(QtGui.QColor(self.COLOR_OK)))
+                    value_item.setData(None, QtCore.Qt.DecorationRole)
+                    tooltip = repr(value)
+                value_item.setToolTip(tooltip)
+            if tab_contains_errors:
+                self.set_tab_icon(':qtutils/fugue/exclamation')
+            else:
+                self.set_tab_icon(None)
+        else:
+            # Clear everything:
+            self.set_tab_icon(None)
+            for row in range(self.globals_model.rowCount()):
+                item = self.globals_model.item(row, self.GLOBALS_COL_VALUE)
+                if item.data(self.GLOBALS_ROLE_IS_DUMMY_ROW):
+                    continue
+                item.setData(None, QtCore.Qt.DecorationRole)
+                item.setToolTip('Group inactive')
+                item.setData(None, QtCore.Qt.BackgroundRole)
+
+
+class RunmanagerMainWindow(QtGui.QMainWindow):
+    firstActivation = Signal()
+    def __init__(self, *args, **kwargs):
+        QtGui.QMainWindow.__init__(self, *args, **kwargs)
+        self._previously_activated = False
+        
+    def closeEvent(self, event):
+        if app.on_close_event():
+            return QtGui.QMainWindow.closeEvent(self, event)
+        else:
+            event.ignore()
+    
+    def event(self, event):
+        result = QtGui.QMainWindow.event(self, event)
+        if event.type() == QtCore.QEvent.WindowActivate:
+            if not self._previously_activated:
+                self._previously_activated = True
+                self.firstActivation.emit()
+        return result 
+
+       
+class PoppedOutOutputBoxWindow(QtGui.QDialog):
+    def closeEvent(self, event):
+        app.on_output_popout_button_clicked()
+       
+       
+class RunManager(object):
+    
+    # Constants for the model in the axes tab:
+    AXES_COL_NAME = 0
+    AXES_COL_LENGTH = 1
+    AXES_COL_SHUFFLE = 2
+    
+    # Constants for the model in the groups tab:
+    GROUPS_COL_NAME = 0
+    GROUPS_COL_ACTIVE = 1
+    GROUPS_COL_DELETE = 2
+    GROUPS_COL_OPENCLOSE = 3
+    GROUPS_ROLE_IS_DUMMY_ROW = QtCore.Qt.UserRole + 1
+    GROUPS_ROLE_PREVIOUS_NAME = QtCore.Qt.UserRole + 2
+    GROUPS_ROLE_SORT_DATA = QtCore.Qt.UserRole + 3
+    GROUPS_ROLE_GROUP_IS_OPEN = QtCore.Qt.UserRole + 4
+    GROUPS_DUMMY_ROW_TEXT = '<Click to add group>'
+
+    def __init__(self):
+    
+        loader = UiLoader()
+        loader.registerCustomWidget(FingerTabWidget)
+        loader.registerCustomWidget(TreeView)
+        self.ui = loader.load('main.ui', RunmanagerMainWindow())
+
+        self.output_box = OutputBox(self.ui.verticalLayout_output_tab)
+        
+        # Add a 'pop-out' button to the output tab:
+        output_tab_index = self.ui.tabWidget.indexOf(self.ui.tab_output)
+        self.output_popout_button = QtGui.QToolButton(self.ui.tabWidget.parent())
+        self.output_popout_button.setIcon(QtGui.QIcon(':/qtutils/fugue/arrow-out'))
+        self.output_popout_button.setToolTip('Toggle whether the output box is in a separate window')
+        self.ui.tabWidget.tabBar().setTabButton(output_tab_index, QtGui.QTabBar.RightSide, self.output_popout_button)
+        # Whether or not the output box is currently popped out:
+        self.output_box_is_popped_out = False
+        # The window it will be moved to when popped out:
+        self.output_box_window = PoppedOutOutputBoxWindow(self.ui, QtCore.Qt.WindowSystemMenuHint)
+        self.output_box_window_verticalLayout = QtGui.QVBoxLayout(self.output_box_window) 
+        self.output_box_window_verticalLayout.setContentsMargins(0,0,0,0)
+        self.output_box_window.setWindowTitle('runmanager output')
+        self.output_box_window.resize(800,1000)
+        
+        self.setup_config()
+        self.setup_axes_tab()
+        self.setup_groups_tab()
+        self.connect_signals()
+        
+        # The last location from which a labscript file was selected, defaults to labscriptlib:
+        self.last_opened_labscript_folder = self.exp_config.get('paths','labscriptlib')
+        # The last location from which a globals file was selected, defaults to experiment_shot_storage:
+        self.last_opened_globals_folder = self.exp_config.get('paths', 'experiment_shot_storage')
+        # The last file to which the user saved or loaded a configuration, defaults to experiment_shot_storage/runmanager.ini:
+        self.last_save_config_file = os.path.join(self.exp_config.get('paths', 'experiment_shot_storage'), 'runmanager.ini')
+        # The last manually selected shot output folder, defaults to experiment_shot_storage:
+        self.last_selected_shot_output_folder = self.exp_config.get('paths', 'experiment_shot_storage')
+        self.shared_drive_prefix = self.exp_config.get('paths', 'shared_drive')
+        self.experiment_shot_storage = self.exp_config.get('paths','experiment_shot_storage')
+        # Store the currently open groups as {(globals_filename, group_name): GroupTab}
+        self.currently_open_groups = {}
+        
+        # A thread that will evaluate globals when they change, allowing us to show
+        # their values and any errors in the tabs they came from.
+        self.preparse_globals_thread = threading.Thread(target=self.preparse_globals)
+        self.preparse_globals_thread.daemon = True
+        # A threading.Event to inform the preparser thread when globals have changed,
+        # and thus need parsing again:
+        self.preparse_globals_required = threading.Event()
+        self.preparse_globals_thread.start()
+        
+        # A flag telling the compilation thread to abort:
+        self.compilation_aborted = threading.Event()
+        
+        # A few attributes for self.guess_expansion_modes() to keep track of its state,
+        # and thus detect changes:
+        self.previous_evaled_globals = {}
+        self.previous_global_hierarchy = {}
+        self.previous_expansion_types = {}
+        self.previous_expansions = {}
+        
+        # Start the loop that allows compilations to be queued up:
+        self.compile_queue = Queue.Queue()
+        self.compile_queue_thread = threading.Thread(target=self.compile_loop)
+        self.compile_queue_thread.daemon = True
+        self.compile_queue_thread.start()
+        
+        # Another loop, for submitting to mise in a separate thread:
+        self.mise_submission_queue = Queue.Queue()
+        self.mise_submission_queue_thread = threading.Thread(target=self.mise_submission_loop)
+        self.mise_submission_queue_thread.daemon = True
+        self.mise_submission_queue_thread.start()
+        
+        # Start the compiler subprocess:
+        self.to_child, self.from_child, self.child = zprocess.subprocess_with_queues('batch_compiler.py', self.output_box.port)
+        
+        # Start a thread to monitor the time of day and create new shot output folders for each day:
+        self.output_folder_update_required = threading.Event()
+        inthread(self.rollover_shot_output_folder)
+        
+        # The data from the last time we saved the configuration, so we can know if something's changed:
+        self.last_save_data = None
+        
+        # autoload a config file, if labconfig is set to do so:
+        try:
+            autoload_config_file = self.exp_config.get('runmanager', 'autoload_config_file')
+        except Exception:
+            self.output_box.output('Ready.\n\n')
+        else:
+            self.ui.setEnabled(False)
+            self.output_box.output('Loading default config file %s...'%autoload_config_file)
+            
+            def load_the_config_file():
+                try:
+                    self.load_configuration(autoload_config_file)
+                    self.output_box.output('done.\n')
+                finally:
+                    self.ui.setEnabled(True)
+                    self.output_box.output('Ready.\n\n')
+            
+            # Defer this until 50ms after the window has shown,
+            # so that the GUI pops up faster in the meantime
+            self.ui.firstActivation.connect(lambda: QtCore.QTimer.singleShot(50, load_the_config_file))
+                  
+        self.ui.show()       
+        
+    def setup_config(self):
+        config_path = os.path.join(config_prefix,'%s.ini'%socket.gethostname())
+        required_config_params = {"DEFAULT":["experiment_name"],
+                                  "programs":["text_editor",
+                                              "text_editor_arguments",
+                                             ],
+                                  "ports":['BLACS', 'runviewer'],
+                                  "paths":["shared_drive",
+                                           "experiment_shot_storage",
+                                           "labscriptlib",
+                                          ],
+                                 }
+        self.exp_config = LabConfig(config_path, required_config_params)
+        
+    def setup_axes_tab(self):
+        self.axes_model = QtGui.QStandardItemModel()
+        
+        # Setup the model columns and link to the treeview
+        name_header_item = QtGui.QStandardItem('Name')
+        name_header_item.setToolTip('The name of the global or zip group being iterated over')
+        self.axes_model.setHorizontalHeaderItem(self.AXES_COL_NAME, name_header_item)
+        
+        length_header_item = QtGui.QStandardItem('Length')
+        length_header_item.setToolTip('The number of elements in the axis of the parameter space')
+        self.axes_model.setHorizontalHeaderItem(self.AXES_COL_LENGTH, length_header_item)
+        
+        shuffle_header_item = QtGui.QStandardItem('Shuffle')
+        shuffle_header_item.setToolTip('Whether or not the order of the axis should be randomised')
+        shuffle_header_item.setIcon(QtGui.QIcon(':qtutils/fugue/arrow-switch'))
+        self.axes_model.setHorizontalHeaderItem(self.AXES_COL_SHUFFLE, shuffle_header_item)
+        
+        self.ui.treeView_axes.setModel(self.axes_model)
+        
+        # Setup stuff for a custom context menu:
+        self.ui.treeView_axes.setContextMenuPolicy(QtCore.Qt.CustomContextMenu)
+        
+        # Make the actions for the context menu:
+        self.action_axes_check_selected = QtGui.QAction(QtGui.QIcon(':qtutils/fugue/ui-check-box'),
+                                                        'Check selected', self.ui)
+        self.action_axes_uncheck_selected = QtGui.QAction(QtGui.QIcon(':qtutils/fugue/ui-check-box-uncheck'),
+                                                          'Uncheck selected', self.ui)
+            
+    def setup_groups_tab(self):
+        self.groups_model = QtGui.QStandardItemModel()
+        self.groups_model.setHorizontalHeaderLabels(['File/group name','Active','Delete','Open/Close'])
+        self.groups_model.setSortRole(self.GROUPS_ROLE_SORT_DATA)
+        self.item_delegate = ItemDelegate()
+        self.ui.treeView_groups.setModel(self.groups_model)
+        for col in range(self.groups_model.columnCount()):
+            self.ui.treeView_groups.setItemDelegateForColumn(col, self.item_delegate)
+        self.ui.treeView_groups.setAnimated(True) # Pretty
+        self.ui.treeView_groups.setSelectionMode(QtGui.QTreeView.ExtendedSelection)
+        self.ui.treeView_groups.setSortingEnabled(True)
+        # Set column widths:
+        self.ui.treeView_groups.setColumnWidth(self.GROUPS_COL_NAME, 400)
+        # Make it so the user can just start typing on an item to edit:
+        self.ui.treeView_groups.setEditTriggers(QtGui.QTreeView.AnyKeyPressed |
+                                                QtGui.QTreeView.EditKeyPressed |
+                                                QtGui.QTreeView.SelectedClicked)
+        # Ensure the clickable region of the open/close button doesn't extend forever:
+        self.ui.treeView_groups.header().setStretchLastSection(False)
+        # Shrink columns other than the 'name' column to the size of their headers:
+        for column in range(self.groups_model.columnCount()):
+            if column != self.GROUPS_COL_NAME:
+                self.ui.treeView_groups.resizeColumnToContents(column)
+
+        self.ui.treeView_groups.setTextElideMode(QtCore.Qt.ElideMiddle)
+        # Setup stuff for a custom context menu:
+        self.ui.treeView_groups.setContextMenuPolicy(QtCore.Qt.CustomContextMenu)
+        
+        # Make the actions for the context menu:
+        self.action_groups_set_selection_active = QtGui.QAction(QtGui.QIcon(':qtutils/fugue/ui-check-box'), 'Set selected group(s) active', self.ui)
+        self.action_groups_set_selection_inactive = QtGui.QAction(QtGui.QIcon(':qtutils/fugue/ui-check-box-uncheck'), 'Set selected group(s) inactive', self.ui)
+        self.action_groups_delete_selected = QtGui.QAction(QtGui.QIcon(':qtutils/fugue/minus'), 'Delete selected group(s)', self.ui)
+        self.action_groups_open_selected = QtGui.QAction(QtGui.QIcon(':/qtutils/fugue/plus'), 'Open selected group(s)', self.ui)
+        self.action_groups_close_selected_groups = QtGui.QAction(QtGui.QIcon(':/qtutils/fugue/cross'), 'Close selected group(s)', self.ui)
+        self.action_groups_close_selected_files = QtGui.QAction(QtGui.QIcon(':/qtutils/fugue/cross'), 'Close selected file(s)', self.ui)
+
+        # A counter for keeping track of the recursion depth of self._groups_model_active_changed().
+        # This is used so that some actions can be taken in response to initial data changes, but
+        # not to flow-on changes made by the method itself:
+        self.on_groups_model_active_changed_recursion_depth = 0
+        
+    def connect_signals(self):
+        # The button that pops the output box in and out:
+        self.output_popout_button.clicked.connect(self.on_output_popout_button_clicked)
+        
+        # The menu items:
+        self.ui.actionSave_configuration.triggered.connect(self.on_save_configuration_triggered)
+        self.ui.actionLoad_configuration.triggered.connect(self.on_load_configuration_triggered)
+        self.ui.actionQuit.triggered.connect(self.ui.close)
+        
+        # labscript file and folder selection stuff:
+        self.ui.toolButton_select_labscript_file.clicked.connect(self.on_select_labscript_file_clicked)
+        self.ui.toolButton_select_shot_output_folder.clicked.connect(self.on_select_shot_output_folder_clicked)
+        self.ui.toolButton_edit_labscript_file.clicked.connect(self.on_edit_labscript_file_clicked)
+        self.ui.toolButton_reset_shot_output_folder.clicked.connect(self.on_reset_shot_output_folder_clicked)
+        self.ui.lineEdit_labscript_file.textChanged.connect(self.on_labscript_file_text_changed)
+        self.ui.lineEdit_shot_output_folder.textChanged.connect(self.on_shot_output_folder_text_changed)
+        
+        # compile/send to mise toggling:
+        self.ui.radioButton_compile.toggled.connect(self.on_compile_toggled)
+        self.ui.radioButton_send_to_mise.toggled.connect(self.on_send_to_mise_toggled)
+        
+        # Control buttons; engage, abort, restart subprocess:
+        self.ui.pushButton_engage.clicked.connect(self.on_engage_clicked)
+        self.ui.pushButton_abort.clicked.connect(self.on_abort_clicked)
+        self.ui.pushButton_restart_subprocess.clicked.connect(self.on_restart_subprocess_clicked)
+        
+        # Tab closebutton clicked:
+        self.ui.tabWidget.tabCloseRequested.connect(self.on_tabCloseRequested)
+        
+        # Axes tab; right click menu, menu actions, reordering
+        self.ui.treeView_axes.customContextMenuRequested.connect(self.on_treeView_axes_context_menu_requested)
+        self.action_axes_check_selected.triggered.connect(self.on_axes_check_selected_triggered)
+        self.action_axes_uncheck_selected.triggered.connect(self.on_axes_uncheck_selected_triggered)
+        self.ui.toolButton_axis_to_top.clicked.connect(self.on_axis_to_top_clicked)
+        self.ui.toolButton_axis_up.clicked.connect(self.on_axis_up_clicked)
+        self.ui.toolButton_axis_down.clicked.connect(self.on_axis_down_clicked)
+        self.ui.toolButton_axis_to_bottom.clicked.connect(self.on_axis_to_bottom_clicked)
+        
+        # Groups tab; right click menu, menu actions, open globals file, new globals file, diff globals file, 
+        self.ui.treeView_groups.customContextMenuRequested.connect(self.on_treeView_groups_context_menu_requested)
+        self.action_groups_set_selection_active.triggered.connect(lambda: self.on_groups_set_selection_active_triggered(QtCore.Qt.Checked))
+        self.action_groups_set_selection_inactive.triggered.connect(lambda: self.on_groups_set_selection_active_triggered(QtCore.Qt.Unchecked))
+        self.action_groups_delete_selected.triggered.connect(self.on_groups_delete_selected_triggered)
+        self.action_groups_open_selected.triggered.connect(self.on_groups_open_selected_triggered)
+        self.action_groups_close_selected_groups.triggered.connect(self.on_groups_close_selected_groups_triggered)
+        self.action_groups_close_selected_files.triggered.connect(self.on_groups_close_selected_files_triggered)
+
+        self.ui.pushButton_open_globals_file.clicked.connect(self.on_open_globals_file_clicked)
+        self.ui.pushButton_new_globals_file.clicked.connect(self.on_new_globals_file_clicked)
+        self.ui.pushButton_diff_globals_file.clicked.connect(self.on_diff_globals_file_clicked)
+        self.ui.treeView_groups.leftClicked.connect(self.on_treeView_groups_leftClicked)
+        self.ui.treeView_groups.doubleLeftClicked.connect(self.on_treeView_groups_doubleLeftClicked)
+        self.groups_model.itemChanged.connect(self.on_groups_model_item_changed)
+        # A context manager with which we can temporarily disconnect the above connection.
+        self.groups_model_item_changed_disconnected = DisconnectContextManager(self.groups_model.itemChanged, self.on_groups_model_item_changed)
+    
+    def on_close_event(self):
+        save_data = self.get_save_data()
+        if self.last_save_data is not None and save_data != self.last_save_data:
+            message = 'Current configuration (which groups are active/open and other GUI state) has changed: save config file \'%s\'?'%self.last_save_config_file
+            reply = QtGui.QMessageBox.question(self.ui, 'Quit runmanager', message,
+                                               QtGui.QMessageBox.Yes|QtGui.QMessageBox.No|QtGui.QMessageBox.Cancel)
+            if reply == QtGui.QMessageBox.Cancel:
+                return False
+            if reply == QtGui.QMessageBox.Yes:
+                self.save_configuration(self.last_save_config_file)
+        self.to_child.put(['quit',None])
+        return True
+        
+    def on_keyPress(self, key, modifiers, is_autorepeat):
+        if key == QtCore.Qt.Key_F5 and modifiers == QtCore.Qt.NoModifier and not is_autorepeat:
+            self.ui.pushButton_engage.setDown(True)
+            
+    def on_keyRelease(self, key, modifiers, is_autorepeat):
+        if key == QtCore.Qt.Key_F5 and not is_autorepeat:
+           self.ui.pushButton_engage.setDown(False)
+           self.ui.pushButton_engage.clicked.emit(False)
+    
+    def on_output_popout_button_clicked(self):
+        if self.output_box_is_popped_out:
+            self.ui.verticalLayout_output_tab.addWidget(self.output_box.output_textedit)
+            self.output_box_window.hide()
+            self.output_popout_button.setIcon(QtGui.QIcon(':/qtutils/fugue/arrow-out'))
+        else:
+            # pop it out
+            # self.ui.verticalLayout_output_tab.remove(self.output_box)
+            self.output_box_window_verticalLayout.addWidget(self.output_box.output_textedit)
+            self.output_popout_button.setIcon(QtGui.QIcon(':/qtutils/fugue/arrow-in'))
+            self.output_box_window.show()
+        self.output_box_is_popped_out = not self.output_box_is_popped_out
+    
+    def on_select_labscript_file_clicked(self, checked):
+        labscript_file = QtGui.QFileDialog.getOpenFileName(self.ui,
+                                                     'Select labscript file',
+                                                     self.last_opened_labscript_folder,
+                                                     "Python files (*.py)")
+        if not labscript_file:
+            # User cancelled selection
+            return 
+        # Convert to standard platform specific path, otherwise Qt likes forward slashes:
+        labscript_file = os.path.abspath(labscript_file)
+        if not os.path.isfile(labscript_file):
+            error_dialog("No such file %s."%labscript_file)
+            return
+        # Save the containing folder for use next time we open the dialog box:
+        self.last_opened_labscript_folder = os.path.dirname(labscript_file)
+        # Write the file to the lineEdit:
+        self.ui.lineEdit_labscript_file.setText(labscript_file)
+        # Tell the output folder thread that the output folder might need updating:
+        self.output_folder_update_required.set()
+    
+    def on_edit_labscript_file_clicked(self, checked):
+        # get path to text editor
+        editor_path = self.exp_config.get('programs','text_editor')
+        editor_args = self.exp_config.get('programs','text_editor_arguments')
+        # Get the current labscript file:
+        current_labscript_file = self.ui.lineEdit_labscript_file.text()
+        # Ignore if no file selected
+        if not current_labscript_file:
+            return
+        if not editor_path:
+            error_dialog("No editor specified in the labconfig.")
+        if '{file}' in editor_args:
+            # Split the args on spaces into a list, replacing {file} with the labscript file
+            editor_args = [arg if arg != '{file}' else current_labscript_file for arg in editor_args.split()]
+        else:
+            # Otherwise if {file} isn't already in there, append it to the other args:
+            editor_args = [current_labscript_file] + editor_args.split()
+        try:
+            subprocess.Popen([editor_path] + editor_args)
+        except Exception as e:
+            error_dialog("Unable to launch text editor specified in %s. Error was: %s"%(self.exp_config.config_path, str(e)))
+        
+    def on_select_shot_output_folder_clicked(self, checked):
+        shot_output_folder = QtGui.QFileDialog.getExistingDirectory(self.ui,
+                                                     'Select shot output folder',
+                                                     self.last_selected_shot_output_folder)
+        if not shot_output_folder:
+            # User cancelled selection
+            return
+        # Convert to standard platform specific path, otherwise Qt likes forward slashes:
+        shot_output_folder = os.path.abspath(shot_output_folder)
+        # Save the containing folder for use next time we open the dialog box:
+        self.last_selected_shot_output_folder = os.path.dirname(shot_output_folder)
+        # Write the file to the lineEdit:
+        self.ui.lineEdit_shot_output_folder.setText(shot_output_folder)
+        # Tell the output folder rollover thread to run an iteration,
+        # so that it notices this change (even though it won't do anything now - this is so
+        # it can respond correctly if anything else interesting happens within the next second):
+        self.output_folder_update_required.set()
+    
+    def on_reset_shot_output_folder_clicked(self, checked):
+        current_default_output_folder = self.get_default_output_folder()
+        if current_default_output_folder is None:
+            return
+        self.ui.lineEdit_shot_output_folder.setText(current_default_output_folder)
+        # Tell the output folder rollover thread to run an iteration,
+        # so that it notices this change (even though it won't do anything now - this is so
+        # it can respond correctly if anything else interesting happens within the next second):
+        self.output_folder_update_required.set()
+    
+    def on_labscript_file_text_changed(self, text):
+        # Blank out the 'edit labscript file' button if no labscript file is selected
+        enabled = bool(text)
+        self.ui.toolButton_edit_labscript_file.setEnabled(enabled)
+        # Blank out the 'select shot output folder' button if no labscript file is selected:
+        self.ui.toolButton_select_shot_output_folder.setEnabled(enabled)
+        self.ui.lineEdit_labscript_file.setToolTip(text)
+        
+    def on_shot_output_folder_text_changed(self, text):
+        # Blank out the 'reset default output folder' button
+        # if the user is already using the default output folder
+        if text == self.get_default_output_folder():
+            enabled = False
+        else:
+            enabled = True
+        self.ui.toolButton_reset_shot_output_folder.setEnabled(enabled)
+        self.ui.lineEdit_shot_output_folder.setToolTip(text)
+        
+    def on_compile_toggled(self, checked):
+        if checked:
+            # Show the corresponding page of the stackedWidget:
+            page = self.ui.stackedWidgetPage_compile
+            self.ui.stackedWidget_compile_or_mise.setCurrentWidget(page)
+            
+    def on_send_to_mise_toggled(self, checked):
+        if checked:
+            # Show the corresponding page of the stackedWidget:
+            page = self.ui.stackedWidgetPage_send_to_mise
+            self.ui.stackedWidget_compile_or_mise.setCurrentWidget(page)
+    
+    def on_engage_clicked(self):
+        logger.info('Engage')
+        try:
+            compile = self.ui.radioButton_compile.isChecked()
+            submit_to_mise = self.ui.radioButton_send_to_mise.isChecked()
+            send_to_BLACS = self.ui.checkBox_run_shots.isChecked()
+            send_to_runviewer = self.ui.checkBox_view_shots.isChecked()
+            labscript_file = self.ui.lineEdit_labscript_file.text()
+            shuffle = self.ui.pushButton_shuffle.isChecked()
+            if not labscript_file:
+                raise Exception('Error: No labscript file selected')
+            output_folder = self.ui.lineEdit_shot_output_folder.text()
+            if not output_folder:
+                raise Exception('Error: No output folder selected')
+            BLACS_host = self.ui.lineEdit_BLACS_hostname.text()
+            mise_host = self.ui.lineEdit_mise_hostname.text()
+            logger.info('Parsing globals...')
+            active_groups = self.get_active_groups()
+            try:
+                sequenceglobals, shots, evaled_globals, global_hierarchy, expansions = self.parse_globals(active_groups)
+            except Exception as e:
+                raise Exception('Error parsing globals:\n%s\nCompilation aborted.'%str(e))
+            if compile:
+                logger.info('Making h5 files')
+                labscript_file, run_files = self.make_h5_files(labscript_file, output_folder, sequenceglobals, shots, shuffle)
+                self.ui.pushButton_abort.setEnabled(True)
+                self.compile_queue.put([labscript_file, run_files, send_to_BLACS, BLACS_host, send_to_runviewer])
+            elif submit_to_mise:
+                if not mise_host:
+                    raise Exception('Error: No mise host entered')
+                self.mise_submission_queue.put([mise_host, BLACS_host, labscript_file, sequenceglobals, shots, shuffle, output_folder])
+            else:
+                raise RuntimeError('neither radiobutton selected') # Sanity check
+        except Exception as e:
+            self.output_box.output('%s\n\n'%str(e), red=True)
+        logger.info('end engage')
+        
+    def on_abort_clicked(self):
+        self.compilation_aborted.set()
+        
+    def on_restart_subprocess_clicked(self):
+        # Kill and restart the compilation subprocess
+        self.to_child.put(['quit', None])
+        self.from_child.put(['done', False])
+        time.sleep(0.1)
+        self.output_box.output('Asking subprocess to quit...')
+        timeout_time = time.time() + 2
+        QtCore.QTimer.singleShot(50, lambda: self.check_child_exited(timeout_time, kill=False))
+        
+    def check_child_exited(self, timeout_time, kill=False):
+        self.child.poll()
+        if self.child.returncode is None and time.time() < timeout_time:
+            QtCore.QTimer.singleShot(50, lambda: self.check_child_exited(timeout_time, kill))
+            return
+        elif self.child.returncode is None:
+            if not kill:
+                self.child.terminate()
+                self.output_box.output('not responding.\n')
+                timeout_time = time.time() + 2
+                QtCore.QTimer.singleShot(50, lambda: self.check_child_exited(timeout_time, kill=True))
+                return
+            else:
+                self.child.kill()
+                self.output_box.output('Killed\n', red=True)
+        elif kill:
+            self.output_box.output('Terminated\n', red=True)
+        else:
+            self.output_box.output('done.\n')
+        self.output_box.output('Spawning new compiler subprocess...')
+        self.to_child, self.from_child, self.child = zprocess.subprocess_with_queues('batch_compiler.py', self.output_box.port)
+        self.output_box.output('done.\n')
+        self.output_box.output('Ready.\n\n')
+        
+    def on_tabCloseRequested(self, index):
+        tab_page = self.ui.tabWidget.widget(index)
+        for (globals_file, group_name), group_tab in self.currently_open_groups.items():
+            if group_tab.ui is tab_page:
+                self.close_group(globals_file, group_name)
+                break
+        
+    def on_treeView_axes_context_menu_requested(self, point):
+        raise NotImplementedError
+        # menu = QtGui.QMenu(self.ui)
+        # menu.addAction(self.action_axes_check_selected)
+        # menu.addAction(self.action_axes_uncheck_selected)
+        # menu.exec_(QtGui.QCursor.pos())
+        pass
+        
+    def on_axes_check_selected_triggered(self, *args):
+        raise NotImplementedError
+    
+    def on_axes_uncheck_selected_triggered(self, *args):
+        raise NotImplementedError
+        
+    def on_axis_to_top_clicked(self, checked):
+        raise NotImplementedError
+        
+    def on_axis_up_clicked(self, checked):
+        raise NotImplementedError
+        
+    def on_axis_down_clicked(self, checked):
+        raise NotImplementedError
+        
+    def on_axis_to_bottom_clicked(self, checked):
+        raise NotImplementedError
+    
+    def on_treeView_groups_context_menu_requested(self, point):
+        menu = QtGui.QMenu(self.ui)
+        menu.addAction(self.action_groups_set_selection_active)
+        menu.addAction(self.action_groups_set_selection_inactive)
+        menu.addAction(self.action_groups_delete_selected)
+        menu.addAction(self.action_groups_open_selected)
+        menu.addAction(self.action_groups_close_selected_groups)
+        menu.addAction(self.action_groups_close_selected_files)
+        menu.exec_(QtGui.QCursor.pos())
+        
+    def on_groups_set_selection_active_triggered(self, checked_state):
+        selected_indexes = self.ui.treeView_groups.selectedIndexes()
+        # Filter to only include the 'active' column:
+        selected_items = (self.groups_model.itemFromIndex(index) for index in selected_indexes)
+        active_items = (item for item in selected_items
+                            if item.column() == self.GROUPS_COL_ACTIVE
+                            and item.parent() is not None)
+        for item in active_items:
+            item.setCheckState(checked_state)
+
+    def on_groups_delete_selected_triggered(self):
+        selected_indexes = self.ui.treeView_groups.selectedIndexes()
+        selected_items = (self.groups_model.itemFromIndex(index) for index in selected_indexes)
+        name_items = [item for item in selected_items
+                            if item.column() == self.GROUPS_COL_NAME
+                            and item.parent() is not None]
+        # If multiple selected, show 'delete n groups?' message.
+        # Otherwise, pass confirm=True to self.delete_group so it can show the regular message.
+        confirm_multiple = (len(name_items) > 1)
+        if confirm_multiple:
+            if not question_dialog("Delete %d groups?"%len(name_items)):
+                return
+        for item in name_items:
+            globals_file = item.parent().text()
+            group_name = item.text()
+            self.delete_group(globals_file, group_name, confirm=not confirm_multiple)
+                            
+    def on_groups_open_selected_triggered(self):
+        selected_indexes = self.ui.treeView_groups.selectedIndexes()
+        selected_items = (self.groups_model.itemFromIndex(index) for index in selected_indexes)
+        name_items = [item for item in selected_items
+                            if item.column() == self.GROUPS_COL_NAME
+                            and item.parent() is not None]
+        # Make things a bit faster by acquiring network only locks on
+        # all the files we're dealing with.  That way all the open and
+        # close operations will be faster.
+        filenames = set(item.parent().text() for item in name_items)
+        file_locks = [labscript_utils.h5_lock.NetworkOnlyLock(filename) for filename in filenames]
+        with nested(*file_locks):
+            for item in name_items:
+                globals_file = item.parent().text()
+                group_name = item.text()
+                if (globals_file, group_name) not in self.currently_open_groups:
+                    self.open_group(globals_file, group_name, trigger_preparse=False)
+        if name_items:
+            self.globals_changed()
+
+    def on_groups_close_selected_groups_triggered(self):
+        selected_indexes = self.ui.treeView_groups.selectedIndexes()
+        selected_items = (self.groups_model.itemFromIndex(index) for index in selected_indexes)
+        name_items = [item for item in selected_items
+                            if item.column() == self.GROUPS_COL_NAME
+                            and item.parent() is not None]
+        for item in name_items:
+            globals_file = item.parent().text()
+            group_name = item.text()
+            if (globals_file, group_name) in self.currently_open_groups:
+                self.close_group(globals_file, group_name)
+
+    def on_groups_close_selected_files_triggered(self):
+        selected_indexes = self.ui.treeView_groups.selectedIndexes()
+        selected_items = (self.groups_model.itemFromIndex(index) for index in selected_indexes)
+        name_items = [item for item in selected_items
+                            if item.column() == self.GROUPS_COL_NAME
+                            and item.parent() is None]
+        child_name_items = [item.child(i, self.GROUPS_COL_NAME)
+                                for item in name_items
+                                    for i in range(item.rowCount())]
+        child_openclose_items = [item.child(i, self.GROUPS_COL_OPENCLOSE)
+                                    for item in name_items
+                                        for i in range(item.rowCount())]
+        child_is_open = [child_item.data(self.GROUPS_ROLE_GROUP_IS_OPEN)
+                             for child_item in child_openclose_items]
+        if any(child_is_open):
+            if not question_dialog('Close %d file(s)? This will close %d currently open group(s).' %
+                                   (len(name_items), child_is_open.count(True))):
+                return
+        for item in name_items:
+            globals_file = item.text()
+            self.close_globals_file(globals_file, confirm=False)
+
+    def on_open_globals_file_clicked(self):
+        globals_file = QtGui.QFileDialog.getOpenFileName(self.ui,
+                                                         'Select globals file',
+                                                         self.last_opened_globals_folder,
+                                                         "HDF5 files (*.h5)")
+        if not globals_file:
+            # User cancelled selection
+            return
+        # Convert to standard platform specific path, otherwise Qt likes forward slashes:
+        globals_file = os.path.abspath(globals_file)
+        if not os.path.isfile(globals_file):
+            error_dialog("No such file %s."%globals_file)
+            return
+        # Save the containing folder for use next time we open the dialog box:
+        self.last_opened_globals_folder = os.path.dirname(globals_file)
+        # Open the file:
+        self.open_globals_file(globals_file)
+        
+    def on_new_globals_file_clicked(self):
+        globals_file = QtGui.QFileDialog.getSaveFileName(self.ui,
+                                                         'Create new globals file',
+                                                         self.last_opened_globals_folder,
+                                                         "HDF5 files (*.h5)")
+        if not globals_file:
+            # User cancelled
+            return
+        # Convert to standard platform specific path, otherwise Qt likes forward slashes:
+        globals_file = os.path.abspath(globals_file)
+        # Save the containing folder for use next time we open the dialog box:
+        self.last_opened_globals_folder = os.path.dirname(globals_file)
+        # Create the new file and open it:
+        runmanager.new_globals_file(globals_file)
+        self.open_globals_file(globals_file)
+            
+    def on_diff_globals_file_clicked(self):
+        globals_file = QtGui.QFileDialog.getOpenFileName(self.ui,
+                                                         'Select globals file to compare',
+                                                         self.last_opened_globals_folder,
+                                                         "HDF5 files (*.h5)")
+        if not globals_file:
+            # User cancelled
+            return
+            
+        # Convert to standard platform specific path, otherwise Qt likes forward slashes:
+        globals_file = os.path.abspath(globals_file)
+        
+        def remove_comments_and_tokenify(line):
+            """Removed EOL comments from a line, leaving it otherwise intact, and returns it.
+            Also returns the raw tokens for the line, allowing comparisons between lines
+            to be made without being sensitive to whitespace."""
+            import tokenize
+            import StringIO
+            result_expression = ''
+            result_tokens = []
+            error_encountered = False
+            tokens = tokenize.generate_tokens(StringIO.StringIO(line).readline)
+            try:
+                for token_type, token_value, (_, start), (_, end), _ in tokens:
+                    if token_type == tokenize.COMMENT and not error_encountered:
+                        break
+                    if token_type == tokenize.ERRORTOKEN:
+                        error_encountered = True
+                    result_expression = result_expression.ljust(start)
+                    result_expression += token_value
+                    if token_value:
+                        result_tokens.append(token_value)
+            except tokenize.TokenError:
+                # Means EOF was reached without closing brackets or something.
+                # We don't care, return what we've got.
+                pass 
+            return result_expression, result_tokens
+        
+        def flatten_globals(sequence_globals, evaluated=False):
+            """Flattens the data structure of the globals. If evaluated=False,
+            saves only the value expression string of the global, not the units or expansion."""
+            flattened_sequence_globals = {}
+            for globals_group in sequence_globals.values():
+                for name, value in globals_group.items():
+                    if evaluated:
+                        flattened_sequence_globals[name] = value
+                    else:
+                        value_expression, units, expansion = value
+                        flattened_sequence_globals[name] = value_expression
+            return flattened_sequence_globals
+        
+        # Get runmanager's globals
+        active_groups = self.get_active_groups()
+        if active_groups is None:
+            # Invalid group selection
+            return
+        our_sequence_globals = runmanager.get_globals(active_groups)
+        
+        # Get file's globals
+        other_groups = runmanager.get_all_groups(globals_file)
+        other_sequence_globals = runmanager.get_globals(other_groups)
+
+        # evaluate globals
+        our_evaluated_sequence_globals, _, _ = runmanager.evaluate_globals(our_sequence_globals, raise_exceptions=False)
+        other_evaluated_sequence_globals, _, _ = runmanager.evaluate_globals(other_sequence_globals, raise_exceptions=False)
+            
+        # flatten globals dictionaries
+        our_globals = flatten_globals(our_sequence_globals, evaluated=False)
+        other_globals = flatten_globals(other_sequence_globals, evaluated=False)
+        our_evaluated_globals = flatten_globals(our_evaluated_sequence_globals, evaluated=True)
+        other_evaluated_globals = flatten_globals(other_evaluated_sequence_globals, evaluated=True)
+               
+        # diff the *evaluated* globals
+        value_differences = runmanager.dict_diff(other_evaluated_globals, our_evaluated_globals)
+        
+        # Display the output tab so the user can see the output:
+        self.ui.tabWidget.setCurrentWidget(self.ui.tab_output)
+        
+        # We are interested only in displaying globals where *both* the evaluated global
+        # *and* its unevaluated expression (ignoring comments and whitespace) differ. This
+        # will minimise false positives where a slight change in an expression still leads to
+        # the same value, or where an object has a poorly defined equality operator that returns
+        # False even when the two objects are identical.
+        filtered_differences = {}
+        for name, (other_value, our_value) in sorted(value_differences.items()):
+            our_expression = our_globals.get(name, '-')
+            other_expression = other_globals.get(name, '-')
+            # Strip comments, get tokens so we can diff without being sensitive to comments or whitespace:
+            our_expression, our_tokens = remove_comments_and_tokenify(our_expression)
+            other_expression, other_tokens = remove_comments_and_tokenify(other_expression)
+            if our_tokens != other_tokens:
+                filtered_differences[name] = [repr(other_value), repr(our_value), other_expression, our_expression]
+        if filtered_differences:
+            import pandas as pd
+            df = pd.DataFrame.from_dict(filtered_differences, 'index')
+            df.columns = ['Prev (Eval)','Current (Eval)','Prev (Raw)','Current (Raw)']
+            self.output_box.output('Globals diff with:\n%s\n\n' % globals_file)
+            df_string = df.to_string(max_cols=1000)
+            self.output_box.output(df_string + '\n\n')
+        else:
+            self.output_box.output('Evaluated globals are identical to those of:\n%s\n' % globals_file)
+        self.output_box.output('Ready.\n\n')
+            
+    def on_treeView_groups_leftClicked(self, index):
+        """Here we respond to user clicks on the treeview. We do the following:
+        - If the user clicks on the <click to add group> dummy row, we go into edit mode on it
+          so they can enter the name of the new group they want.
+        - If the user clicks on the icon to open or close a globals file or a group, we call the appropriate
+          open and close methods and update the open/close data role on the model.
+        - If the user clicks delete on a globals group, we call a delete method, which deletes it after
+          confirmation, and closes it if it was open.
+          """
+        item = self.groups_model.itemFromIndex(index)
+        # The 'name' item in the same row:
+        name_index = index.sibling(index.row(), self.GROUPS_COL_NAME)
+        name_item = self.groups_model.itemFromIndex(name_index)
+        # The parent item, None if there is no parent:
+        parent_item = item.parent()
+        # What kind of row did the user click on?
+        # A globals file, a group, or a 'click to add group' row?
+        if item.data(self.GROUPS_ROLE_IS_DUMMY_ROW):
+            # They clicked on an 'add new group' row. Enter editing
+            # mode on the name item so they can enter a name for 
+            # the new group:
+            self.ui.treeView_groups.setCurrentIndex(name_index)
+            self.ui.treeView_groups.edit(name_index)
+        elif parent_item is None:
+            # They clicked on a globals file row.
+            globals_file = name_item.text()
+            # What column did they click on?
+            if item.column() == self.GROUPS_COL_OPENCLOSE:
+                # They clicked the close button. Close the file:
+                self.close_globals_file(globals_file)
+        else:
+            # They clicked on a globals group row.
+            globals_file = parent_item.text()
+            group_name = name_item.text()
+            # What column did they click on?
+            if item.column() == self.GROUPS_COL_DELETE:
+                # They clicked the delete button. Delete the group:
+                self.delete_group(globals_file, group_name, confirm=True)
+            elif item.column() == self.GROUPS_COL_OPENCLOSE:
+                # They clicked the open/close button. Which is it, open or close?
+                group_is_open = item.data(self.GROUPS_ROLE_GROUP_IS_OPEN)
+                if group_is_open:
+                    self.close_group(globals_file, group_name)
+                else:
+                    self.open_group(globals_file, group_name)
+    
+    def on_treeView_groups_doubleLeftClicked(self, index):
+        item = self.groups_model.itemFromIndex(index)
+        # The parent item, None if there is no parent:
+        parent_item = item.parent()
+        if item.data(self.GROUPS_ROLE_IS_DUMMY_ROW):
+            return
+        elif parent_item and item.column() == self.GROUPS_COL_NAME:
+            # it's a group name item. What's the group and file name?
+            globals_file = parent_item.text()
+            group_name = item.text()
+            if (globals_file, group_name) not in self.currently_open_groups:
+                self.open_group(globals_file, group_name)
+            # Focus the tab:
+            group_tab = self.currently_open_groups[globals_file, group_name]
+            for i in range(self.ui.tabWidget.count()):
+                if self.ui.tabWidget.widget(i) is group_tab.ui:
+                    self.ui.tabWidget.setCurrentIndex(i)
+                    break
+                
+            
+    def on_groups_model_item_changed(self, item):
+        """This function is for responding to data changes in the model. The methods for responding to 
+        changes different columns do different things. Mostly they make other data changes
+        for model consistency, but also group creation and renaming is handled in response to changes to
+        the 'name' column.
+        When we change things elsewhere, we prefer to only change one thing,
+        and the rest of the changes are triggered here. So here we do the following:
+        
+        Be careful not to recurse unsafely into this method - changing something that itself triggers
+        further changes is fine so long as they peter out and don't get stuck in a loop. If recursion needs
+        to be stopped, one can disconnect the signal temporarily with the context manager
+        self.groups_model_item_changed_disconnected. But use this sparingly, otherwise there's the risk
+        that some required data updates will be forgotten about and won't happen.
+        """
+        if item.column() == self.GROUPS_COL_NAME:
+            self.on_groups_model_name_changed(item)
+        elif item.column() == self.GROUPS_COL_ACTIVE:
+            self.on_groups_model_active_changed(item)
+        elif item.column() == self.GROUPS_COL_OPENCLOSE:
+            self.on_groups_model_openclose_changed(item)
+        
+    def on_groups_model_name_changed(self, item):
+        """Handles group renaming and creation of new groups due to the user
+        editing the <click to add group> item"""
+        parent_item = item.parent()
+        # File rows are supposed to be uneditable, but just to be sure we have a group row:
+        assert parent_item is not None
+        if item.data(self.GROUPS_ROLE_IS_DUMMY_ROW):
+            item_text = item.text()
+            if item_text != self.GROUPS_DUMMY_ROW_TEXT:
+                # The user has made a new globals group by editing the <click to add group> item.
+                globals_file = parent_item.text()
+                group_name = item_text
+                self.new_group(globals_file, group_name)
+        else:
+            # User has renamed a globals group.
+            new_group_name = item.text()
+            previous_group_name = item.data(self.GROUPS_ROLE_PREVIOUS_NAME)
+            # Ensure it truly is a name change, and not something else about the item changing:
+            if new_group_name != previous_group_name:
+                globals_file = parent_item.text()
+                self.rename_group(globals_file, previous_group_name, new_group_name)
+        
+    def on_groups_model_active_changed(self, item):
+        """Sets the sort data for the item in response to its check state changing.
+        Also, if this is the first time this function has been called on the stack,
+        that is, the change was initiated externally instead of via recursion from
+        this function itself, then set the check state of other items for consistency.
+        This entails checking/unchecking all group rows in response to the file row's
+        check state changing, or changing the file row's check state to reflect the check
+        state of the child group rows. That's why we need to keep track of the recursion
+        depth - so that those changes we make don't in turn cause further changes. But we don't
+        disconnect the on_changed signal altogether, because we still want to do the update
+        of the sort data, and anything else that might be added in future."""
+        self.on_groups_model_active_changed_recursion_depth += 1
+        try:
+            check_state = item.checkState()
+            # Ensure sort data matches active state:
+            item.setData(check_state, self.GROUPS_ROLE_SORT_DATA)
+            if self.on_groups_model_active_changed_recursion_depth > 1:
+                # Prevent all below code from running in response to data changes
+                # initiated from within this method itself. The code above this 
+                # check still runs in response to all changes.
+                return
+                
+            parent_item = item.parent()
+            if parent_item is not None:
+                # A 'group active' checkbox changed due to external action (not from this method itself).
+                # Update the parent file checkbox to reflect the state of its children
+                children = [parent_item.child(i, self.GROUPS_COL_ACTIVE) for i in range(parent_item.rowCount())]
+                child_states = [child.checkState() for child in children
+                                    if not child.data(self.GROUPS_ROLE_IS_DUMMY_ROW)]
+                parent_active_index = parent_item.index().sibling(parent_item.index().row(), self.GROUPS_COL_ACTIVE)
+                parent_active_item = self.groups_model.itemFromIndex(parent_active_index)
+                if all(state == QtCore.Qt.Checked for state in child_states):
+                    parent_active_item.setCheckState(QtCore.Qt.Checked)
+                elif all(state == QtCore.Qt.Unchecked for state in child_states):
+                    parent_active_item.setCheckState(QtCore.Qt.Unchecked)
+                else:
+                    parent_active_item.setCheckState(QtCore.Qt.PartiallyChecked)
+            else:
+                # A 'file active' checkbox changed due to external action (not from this method itself).
+                # Update the check state of all children to match.
+                name_index = item.index().sibling(item.index().row(), self.GROUPS_COL_NAME)
+                name_item = self.groups_model.itemFromIndex(name_index)
+                checkstate = item.checkState()
+                children = [name_item.child(i, self.GROUPS_COL_ACTIVE) for i in range(name_item.rowCount())]
+                for child in children:
+                    if not child.data(self.GROUPS_ROLE_IS_DUMMY_ROW):
+                        child.setCheckState(checkstate)
+        finally:
+            self.on_groups_model_active_changed_recursion_depth -= 1
+            if self.on_groups_model_active_changed_recursion_depth == 0:
+                # Trigger a preparse to occur:
+                self.globals_changed()
+                
+    def on_groups_model_openclose_changed(self, item):
+        """Sets item sort data and icon in response to the open/close state of a group
+        changing."""
+        parent_item = item.parent()
+        # The open/close state of a globals group changed. It is definitely a group,
+        # not a file, as the open/close state of a file shouldn't be changing.
+        assert parent_item is not None # Just to be sure.
+        # Ensure the sort data matches the open/close state:
+        group_is_open = item.data(self.GROUPS_ROLE_GROUP_IS_OPEN)
+        item.setData(group_is_open, self.GROUPS_ROLE_SORT_DATA)
+        # Set the appropriate icon and tooltip. Changing the icon causes itemChanged
+        # to be emitted, even if it the same icon, and even if we were to use the same 
+        # QIcon instance. So to avoid infinite recursion we temporarily disconnect 
+        # the signal whilst we set the icons.
+        with self.groups_model_item_changed_disconnected:
+            if group_is_open:
+                item.setIcon(QtGui.QIcon(':qtutils/fugue/cross'))
+                item.setToolTip('Close globals group.')
+            else:
+                item.setIcon(QtGui.QIcon(':qtutils/fugue/plus'))
+                item.setToolTip('Load globals group into runmanager.')
+    
+    @inmain_decorator()    
+    def get_default_output_folder(self):
+        """Returns what the default output folder would be right now,
+        based on the current date and selected labscript file.
+        Returns empty string if no labscript file is selected. Does not create 
+        the default output folder, does not check if it exists."""
+        sep = os.path.sep
+        current_day_folder_suffix = time.strftime('%Y'+sep+'%m'+sep+'%d')
+        current_labscript_file = self.ui.lineEdit_labscript_file.text()
+        if not current_labscript_file:
+            return ''
+        current_labscript_basename = os.path.splitext(os.path.basename(current_labscript_file))[0]
+        default_output_folder = os.path.join(self.experiment_shot_storage, 
+                                    current_labscript_basename, current_day_folder_suffix)
+        return default_output_folder
+    
+    def rollover_shot_output_folder(self):
+        """Runs in a thread, checking once a second if it is a new day or the 
+        labscript file has changed. If it is or has, sets the default folder in 
+        which compiled shots will be put. Does not create the folder if it does
+        not already exists, this will be done at compile-time.
+        Will run immediately without waiting a full second if the threading.Event 
+        self.output_folder_update_required is set() from anywhere."""
+        previous_default_output_folder = self.get_default_output_folder()
+        while True:
+            # Wait up to one second, shorter if the Event() gets set() by someone:
+            self.output_folder_update_required.wait(1)
+            self.output_folder_update_required.clear()
+            previous_default_output_folder = self.check_output_folder_update(previous_default_output_folder)
+            
+    @inmain_decorator()
+    def check_output_folder_update(self, previous_default_output_folder):
+        """Do a single check of whether the output folder needs updating.
+        This is implemented as a separate function to the above loop so that
+        the whole check happens at once in the Qt main thread and hence is atomic
+        and can't be interfered with by other Qt calls in the program."""
+        current_default_output_folder = self.get_default_output_folder()
+        if current_default_output_folder is None:
+            # No labscript file selected:
+            return previous_default_output_folder
+        currently_selected_output_folder = self.ui.lineEdit_shot_output_folder.text()
+        if current_default_output_folder != previous_default_output_folder:
+            # It's a new day, or a new labscript file.
+            # Is the user using default folders?
+            if currently_selected_output_folder == previous_default_output_folder:
+                # Yes they are. In that case, update to use the new folder:
+                self.ui.lineEdit_shot_output_folder.setText(current_default_output_folder)
+            return current_default_output_folder
+        return previous_default_output_folder
+    
+    @inmain_decorator()
+    def globals_changed(self):
+        """Called from either self or a GroupTab to inform runmanager that something
+        about globals has changed, and that they need parsing again"""
+        self.ui.pushButton_engage.setEnabled(False)
+        self.preparse_globals_required.set()
+        
+    
+    @inmain_decorator() # Is called by preparser thread
+    def update_tabs_parsing_indication(self, active_groups, sequence_globals, evaled_globals):
+        for group_tab in self.currently_open_groups.values():
+            group_tab.update_parse_indication(active_groups, sequence_globals, evaled_globals)
+        self.ui.pushButton_engage.setEnabled(True)
+        
+    def preparse_globals(self):
+        """Runs in a thread, waiting on a threading.Event that tell
+        s us when some globals
+        have changed, and calls parse_globals to evaluate them all before feeding
+        the results back to the relevant tabs to be displayed."""
+        while True:
+            try:
+                # Wait until we're needed:
+                self.preparse_globals_required.wait()
+                self.preparse_globals_required.clear()
+                # Do some work:
+                active_groups = self.get_active_groups()
+                if active_groups is None:
+                    # There was an error, get_active_groups has already shown it to the user.
+                    continue
+                # Expansion mode is automatically updated when the global's type changes. If this occurs,
+                # we will have to parse again to include the change:
+                while True:
+                    results = self.parse_globals(active_groups, raise_exceptions = False, expand_globals = False)
+                    sequence_globals, shots, evaled_globals, global_hierarchy, expansions = results
+                    expansions_changed = self.guess_expansion_modes(active_groups, evaled_globals, global_hierarchy, expansions)
+                    if not expansions_changed:
+                        break
+                self.update_tabs_parsing_indication(active_groups, sequence_globals, evaled_globals)
+            except Exception:
+                # Raise the error, but keep going so we don't take
+                # down the whole thread if there is a bug.
+                exc_info = sys.exc_info()
+                zprocess.raise_exception_in_thread(exc_info)
+                continue
+                    
+    def get_group_item_by_name(self, globals_file, group_name, column, previous_name=None):
+        """Returns an item from the row representing a globals group in the groups model.
+        Which item is returned is set by the column argument."""
+        parent_item = self.groups_model.findItems(globals_file, column=self.GROUPS_COL_NAME)[0]
+        possible_name_items = self.groups_model.findItems(group_name, QtCore.Qt.MatchRecursive, 
+                                                          column=self.GROUPS_COL_NAME)
+        # Don't accidentally match on other groups or files with the same name as this group:
+        possible_name_items = [item for item in possible_name_items if item.parent() == parent_item]
+        if previous_name is not None:
+            # Also filter by previous name, useful for telling rows apart when a rename is in progress
+            # and two rows may temporarily contain the same name (though the rename code with throw
+            # an error and revert it).
+            possible_name_items = [item for item in possible_name_items
+                                       if item.data(self.GROUPS_ROLE_PREVIOUS_NAME) == previous_name]
+        elif group_name != self.GROUPS_DUMMY_ROW_TEXT:
+            # Don't return the dummy item unless they asked for it explicitly - if a new group is being
+            # created, its name might be simultaneously present in its own row and the dummy row too.
+            possible_name_items = [item for item in possible_name_items
+                                       if not item.data(self.GROUPS_ROLE_IS_DUMMY_ROW)]
+                                       
+        if len(possible_name_items) > 1:
+            raise ValueError('Multiple items found')
+        elif not possible_name_items:
+            raise ValueError('No item found')
+        name_item = possible_name_items[0]
+        name_index = name_item.index()
+        # Found the name item, get the sibling item for the column requested:
+        item_index = name_index.sibling(name_index.row(), column)
+        item = self.groups_model.itemFromIndex(item_index)
+        return item
+    
+    @inmain_decorator() # Can be called from a non-main thread
+    def get_active_groups(self):
+        """Returns active groups in the format {group_name: globals_file}.
+        Displays an error dialog and returns None if multiple groups of
+        the same name are selected, this is invalid - selected groups must
+        be uniquely named."""
+        active_groups = {}
+        for i in range(self.groups_model.rowCount()):
+            file_name_item = self.groups_model.item(i, self.GROUPS_COL_NAME)
+            for j in range(file_name_item.rowCount()):
+                group_name_item = file_name_item.child(j, self.GROUPS_COL_NAME)
+                group_active_item = file_name_item.child(j, self.GROUPS_COL_ACTIVE)
+                if group_active_item.checkState() == QtCore.Qt.Checked:
+                    group_name = group_name_item.text()
+                    globals_file = file_name_item.text()
+                    if group_name in active_groups:
+                        error_dialog('There are two active groups named %s. Active groups must have unique names to be used together.'%group_name)
+                        return
+                    active_groups[group_name] = globals_file
+        return active_groups
+                        
+    def open_globals_file(self, globals_file):
+        # Do nothing if this file is already open:
+        if self.groups_model.findItems(globals_file, column=self.GROUPS_COL_NAME):
+            return
+        
+        # Get the groups:       
+        groups = runmanager.get_grouplist(globals_file)
+        # Add the parent row:
+        file_name_item = QtGui.QStandardItem(globals_file)
+        file_name_item.setEditable(False)
+        file_name_item.setToolTip(globals_file)
+        # Sort column by name:
+        file_name_item.setData(globals_file, self.GROUPS_ROLE_SORT_DATA)
+        
+        file_active_item = QtGui.QStandardItem()
+        file_active_item.setCheckable(True)
+        file_active_item.setCheckState(QtCore.Qt.Unchecked)
+        # Sort column by CheckState - must keep this updated when checkstate changes:
+        file_active_item.setData(QtCore.Qt.Unchecked, self.GROUPS_ROLE_SORT_DATA)
+        file_active_item.setEditable(False)
+        file_active_item.setToolTip('Check to set all the file\'s groups as active.')
+        
+        file_delete_item = QtGui.QStandardItem() # Blank, only groups have a delete button
+        file_delete_item.setEditable(False)
+        # Must be set to something so that the dummy row doesn't get sorted first:
+        file_delete_item.setData(False, self.GROUPS_ROLE_SORT_DATA)
+        
+        file_close_item = QtGui.QStandardItem()
+        file_close_item.setIcon(QtGui.QIcon(':qtutils/fugue/cross'))
+        file_close_item.setEditable(False)
+        file_close_item.setToolTip('Close globals file.')
+        
+        self.groups_model.appendRow([file_name_item, file_active_item, file_delete_item, file_close_item])
+        
+        # Add the groups as children:
+        for group_name in groups:
+            row = self.make_group_row(group_name)
+            file_name_item.appendRow(row)
+            
+        # Finally, add the <Click to add group> row at the bottom:
+        dummy_name_item = QtGui.QStandardItem(self.GROUPS_DUMMY_ROW_TEXT)
+        dummy_name_item.setToolTip('Click to add group')
+        # This lets later code know that this row does
+        # not correspond to an actual globals group:
+        dummy_name_item.setData(True, self.GROUPS_ROLE_IS_DUMMY_ROW)
+        dummy_name_item.setData(self.GROUPS_DUMMY_ROW_TEXT, self.GROUPS_ROLE_PREVIOUS_NAME)
+        dummy_name_item.setFlags(QtCore.Qt.ItemIsEnabled | QtCore.Qt.ItemIsEditable) # Clears the 'selectable' flag
+        
+        dummy_active_item = QtGui.QStandardItem()
+        dummy_active_item.setData(True, self.GROUPS_ROLE_IS_DUMMY_ROW)
+        dummy_active_item.setFlags(QtCore.Qt.NoItemFlags)
+        
+        dummy_delete_item = QtGui.QStandardItem()
+        dummy_delete_item.setData(True, self.GROUPS_ROLE_IS_DUMMY_ROW)
+        dummy_delete_item.setFlags(QtCore.Qt.NoItemFlags)
+        
+        dummy_open_close_item = QtGui.QStandardItem()
+        dummy_open_close_item.setData(True, self.GROUPS_ROLE_IS_DUMMY_ROW)
+        dummy_open_close_item.setFlags(QtCore.Qt.NoItemFlags)
+        
+        # Not setting anything as the above items' sort role has the effect of ensuring
+        # this row is always sorted to the end of the list, without us having to implement
+        # any custom sorting methods or subclassing anything, yay.
+        
+        file_name_item.appendRow([dummy_name_item, dummy_active_item, dummy_delete_item, dummy_open_close_item])
+        # Expand the child items to be visible:
+        self.ui.treeView_groups.setExpanded(file_name_item.index(), True)
+        self.globals_changed()
+    
+    def make_group_row(self, group_name):
+        """Returns a new row representing one group in the groups tab, ready to be
+        inserted into the model."""
+        group_name_item = QtGui.QStandardItem(group_name)
+        # We keep the previous name around so that we can detect what changed:
+        group_name_item.setData(group_name, self.GROUPS_ROLE_PREVIOUS_NAME)
+        # Sort column by name:
+        group_name_item.setData(group_name, self.GROUPS_ROLE_SORT_DATA)
+        
+        group_active_item = QtGui.QStandardItem()
+        group_active_item.setCheckable(True)
+        group_active_item.setCheckState(QtCore.Qt.Unchecked)
+        # Sort column by CheckState - must keep this updated whenever the checkstate changes:
+        group_active_item.setData(QtCore.Qt.Unchecked, self.GROUPS_ROLE_SORT_DATA)
+        group_active_item.setEditable(False)
+        group_active_item.setToolTip('Whether or not the globals within this group should be used by runmanager for compilation.')
+        
+        group_delete_item = QtGui.QStandardItem()
+        group_delete_item.setIcon(QtGui.QIcon(':qtutils/fugue/minus'))
+        # Must be set to something so that the dummy row doesn't get sorted first:
+        group_delete_item.setData(False, self.GROUPS_ROLE_SORT_DATA)
+        group_delete_item.setEditable(False)
+        group_delete_item.setToolTip('Delete globals group from file.')
+        
+        group_open_close_item = QtGui.QStandardItem()
+        group_open_close_item.setIcon(QtGui.QIcon(':qtutils/fugue/plus'))
+        group_open_close_item.setData(False, self.GROUPS_ROLE_GROUP_IS_OPEN)
+        # Sort column by whether group is open - must keep this manually updated when the state changes:
+        group_open_close_item.setData(False, self.GROUPS_ROLE_SORT_DATA)
+        group_open_close_item.setEditable(False)
+        group_open_close_item.setToolTip('Load globals group into runmananger.')
+        
+        row = [group_name_item, group_active_item, group_delete_item, group_open_close_item]
+        return row
+    
+    def close_globals_file(self, globals_file, confirm=True):
+        item = self.groups_model.findItems(globals_file, column=self.GROUPS_COL_NAME)[0]
+        # Close any open groups in this globals file:
+        
+        child_name_items = [item.child(i, self.GROUPS_COL_NAME) for i in range(item.rowCount())]
+        child_openclose_items = [item.child(i, self.GROUPS_COL_OPENCLOSE) for i in range(item.rowCount())]
+        child_is_open = [child_item.data(self.GROUPS_ROLE_GROUP_IS_OPEN)
+                             for child_item in child_openclose_items]
+        if confirm and any(child_is_open):
+            if not question_dialog('Close %s? This will close %d currently open group(s).' %
+                                   (globals_file, child_is_open.count(True))):
+                return
+        to_close = [name_item for name_item, is_open in zip(child_name_items, child_is_open) if is_open]
+        for name_item in to_close:
+            group_name = name_item.text()
+            self.close_group(globals_file, group_name)
+            
+        # Remove the globals file from the model:
+        self.groups_model.removeRow(item.row())
+        self.globals_changed()
+        
+    def new_group(self, globals_file, group_name):
+        item = self.get_group_item_by_name(globals_file, group_name, self.GROUPS_COL_NAME,
+                                           previous_name=self.GROUPS_DUMMY_ROW_TEXT)
+        try:
+            runmanager.new_group(globals_file, group_name)
+        except Exception as e:
+            error_dialog(str(e))
+        else:
+            # Insert the newly created globals group into the model,
+            # as a child row of the globals file it belong to.
+            group_row = self.make_group_row(group_name)
+            last_index = item.parent().rowCount()
+            # Insert it as the row before the last (dummy) row: 
+            item.parent().insertRow(last_index-1, group_row)
+            # Open the group and mark it active:
+            self.open_group(globals_file, group_name)
+            active_item = group_row[self.GROUPS_COL_ACTIVE]
+            active_item.setCheckState(QtCore.Qt.Checked)
+            self.globals_changed()
+        finally:
+            # Set the dummy row's text back ready for another group to be created:
+            item.setText(self.GROUPS_DUMMY_ROW_TEXT)
+            
+    def open_group(self, globals_file, group_name, trigger_preparse=True):
+        assert (globals_file, group_name) not in self.currently_open_groups # sanity check
+        group_tab = GroupTab(self.ui.tabWidget, globals_file, group_name)
+        self.currently_open_groups[globals_file, group_name] = group_tab
+        
+        # Set the open/close state in the groups_model. itemChanged will be emitted and 
+        # self.on_groups_model_item_changed will handle updating the 
+        # other data roles, icons etc:
+        openclose_item = self.get_group_item_by_name(globals_file, group_name, self.GROUPS_COL_OPENCLOSE)
+        openclose_item.setData(True, self.GROUPS_ROLE_GROUP_IS_OPEN)
+        # Trigger a preparse to occur in light of this.
+        # Calling code can disable this so that multiple groups can be opened at once without
+        # triggering a preparse. If they do so, they should call self.globals_changed() themselves.
+        if trigger_preparse:
+            self.globals_changed()
+        
+    def rename_group(self, globals_file, previous_group_name, new_group_name):
+        item = self.get_group_item_by_name(globals_file, new_group_name, self.GROUPS_COL_NAME,
+                                           previous_name=previous_group_name)
+        try:
+            runmanager.rename_group(globals_file, previous_group_name, new_group_name)
+        except Exception as e:
+            error_dialog(str(e))
+            # Set the item text back to the old name, since the rename failed:
+            item.setText(previous_group_name)
+        else:
+            item.setData(new_group_name, self.GROUPS_ROLE_PREVIOUS_NAME) 
+            item.setData(new_group_name, self.GROUPS_ROLE_SORT_DATA)
+            group_tab = self.currently_open_groups.pop((globals_file, previous_group_name), None)
+            if group_tab is not None:
+                # Change labels and tooltips appropriately if the group is open:
+                group_tab.set_file_and_group_name(globals_file, new_group_name)
+                # Re-add it to the dictionary under the new name:
+                self.currently_open_groups[globals_file, new_group_name] = group_tab
+                
+    def close_group(self, globals_file, group_name):
+        group_tab = self.currently_open_groups.pop((globals_file, group_name), None)
+        assert group_tab is not None # Just in case
+        group_tab.close()
+        openclose_item = self.get_group_item_by_name(globals_file, group_name, self.GROUPS_COL_OPENCLOSE)
+        openclose_item.setData(False, self.GROUPS_ROLE_GROUP_IS_OPEN) 
+    
+    def delete_group(self, globals_file, group_name, confirm=True):
+        if confirm:
+            if not question_dialog("Delete the group '%s'?"%group_name):
+                return
+        # If the group is open, close it:
+        group_tab = self.currently_open_groups.get((globals_file, group_name))
+        if group_tab is not None:
+            self.close_group(globals_file, group_name)
+        runmanager.delete_group(globals_file, group_name)
+        # Find the entry for this group in self.groups_model and remove it:
+        name_item = self.get_group_item_by_name(globals_file, group_name, self.GROUPS_COL_NAME)
+        name_item.parent().removeRow(name_item.row())
+        self.globals_changed()
+        
+    def on_save_configuration_triggered(self):
+        save_file = QtGui.QFileDialog.getSaveFileName(self.ui,
+                                                     'Select  file to save current runmanager configuration',
+                                                      self.last_save_config_file,
+                                                      "config files (*.ini)")
+        if not save_file:
+            # User cancelled
+            return
+        # Convert to standard platform specific path, otherwise Qt likes forward slashes:
+        save_file = os.path.abspath(save_file)
+        self.save_configuration(save_file)
+    
+    def get_save_data(self):
+        # Get the currently open files and active groups:
+        h5_files_open = []
+        active_groups = []
+        for i in range(self.groups_model.rowCount()):
+            file_name_item = self.groups_model.item(i, self.GROUPS_COL_NAME)
+            globals_file_name = file_name_item.text()
+            h5_files_open.append(globals_file_name)
+            for j in range(file_name_item.rowCount()):
+                group_name_item = file_name_item.child(j, self.GROUPS_COL_NAME)
+                group_name = group_name_item.text()
+                group_active_item = file_name_item.child(j, self.GROUPS_COL_ACTIVE)
+                if group_active_item.checkState() == QtCore.Qt.Checked:
+                    active_groups.append((globals_file_name, group_name))
+        # Get the currently open groups:
+        groups_open = []
+        for i in range(self.ui.tabWidget.count()):
+            tab_page = self.ui.tabWidget.widget(i)
+            for (globals_file_name, group_name), group_tab in self.currently_open_groups.items():
+                if group_tab.ui is tab_page:
+                    groups_open.append((globals_file_name, group_name))
+                    break
+        # Get the labscript file, output folder, and whether the output folder is default:
+        current_labscript_file = self.ui.lineEdit_labscript_file.text()
+        shot_output_folder = self.ui.lineEdit_shot_output_folder.text()
+        is_using_default_shot_output_folder = (shot_output_folder == self.get_default_output_folder())
+        # Only save the shot output folder if not using the default, that way the folder updating
+        # as the day rolls over will not be detected as a change to the save data:
+        if is_using_default_shot_output_folder:
+            shot_output_folder = ''
+        
+        # Get the server hostnames:
+        BLACS_host = self.ui.lineEdit_BLACS_hostname.text()
+        mise_host = self.ui.lineEdit_mise_hostname.text()
+        
+        # Get other GUI settings:
+        compile = self.ui.radioButton_compile.isChecked()
+        submit_to_mise = self.ui.radioButton_send_to_mise.isChecked()
+        compile = self.ui.checkBox_run_shots.isChecked()
+        send_to_runviewer = self.ui.checkBox_view_shots.isChecked()
+        shuffle = self.ui.pushButton_shuffle.isChecked()
+            
+        save_data = {'h5_files_open': h5_files_open,
+                     'active_groups': active_groups,
+                     'groups_open': groups_open,
+                     'current_labscript_file': current_labscript_file, 
+                     'shot_output_folder': shot_output_folder,
+                     'is_using_default_shot_output_folder': is_using_default_shot_output_folder,
+                     'submit_to_mise': submit_to_mise,
+                     'compile': compile,
+                     'send_to_runviewer': send_to_runviewer,
+                     'shuffle': shuffle}
+        return save_data
+                     
+    def save_configuration(self, save_file):
+        runmanager_config = LabConfig(save_file)
+        save_data = self.get_save_data()
+        self.last_save_config_file = save_file
+        self.last_save_data = save_data
+        for key, value in save_data.items():
+            runmanager_config.set('runmanager_state', key, pprint.pformat(value))
+        
+    def on_load_configuration_triggered(self):
+        save_data = self.get_save_data()
+        if self.last_save_data is not None and save_data != self.last_save_data:
+            message = 'Current configuration (which groups are active/open and other GUI state) has changed: save config file \'%s\'?'%self.last_save_config_file
+            reply = QtGui.QMessageBox.question(self.ui, 'Load configuration', message,
+                                               QtGui.QMessageBox.Yes|QtGui.QMessageBox.No|QtGui.QMessageBox.Cancel)
+            if reply == QtGui.QMessageBox.Cancel:
+                return
+            if reply == QtGui.QMessageBox.Yes:
+                self.save_configuration(self.last_save_config_file)
+                
+        file = QtGui.QFileDialog.getOpenFileName(self.ui,
+                                                 'Select runmanager configuration file to load',
+                                                  self.last_save_config_file,
+                                                  "config files (*.ini)")
+        if not file:
+            # User cancelled
+            return
+        # Convert to standard platform specific path, otherwise Qt likes forward slashes:
+        file = os.path.abspath(file)
+        self.load_configuration(file)
+    
+    def load_configuration(self, filename):
+        self.last_save_config_file = filename
+        # Close all files:
+        save_data = self.get_save_data()
+        for globals_file in save_data['h5_files_open']:
+            self.close_globals_file(globals_file, confirm=False)
+        runmanager_config = LabConfig(filename)
+        try:
+            h5_files_open = ast.literal_eval(runmanager_config.get('runmanager_state', 'h5_files_open'))
+        except Exception:
+            pass
+        else:
+            for globals_file in h5_files_open:
+                try:
+                    self.open_globals_file(globals_file)
+                except Exception:
+                    zprocess.raise_exception_in_thread(sys.exc_info())
+                    continue
+        try:
+            active_groups = ast.literal_eval(runmanager_config.get('runmanager_state', 'active_groups'))
+        except Exception:
+            pass
+        else:
+            for globals_file, group_name in active_groups:
+                group_active_item = self.get_group_item_by_name(globals_file, group_name, self.GROUPS_COL_ACTIVE)
+                group_active_item.setCheckState(QtCore.Qt.Checked)
+        try:
+            groups_open = ast.literal_eval(runmanager_config.get('runmanager_state', 'groups_open'))
+        except Exception:
+            pass
+        else:
+            for globals_file, group_name in groups_open:
+                self.open_group(globals_file, group_name)
+        try:
+            current_labscript_file = ast.literal_eval(runmanager_config.get('runmanager_state', 'current_labscript_file'))
+        except Exception:
+            pass
+        else:
+            self.ui.lineEdit_labscript_file.setText(current_labscript_file)
+        try:
+            shot_output_folder = ast.literal_eval(runmanager_config.get('runmanager_state', 'shot_output_folder'))
+        except Exception:
+            pass
+        else:
+            self.ui.lineEdit_shot_output_folder.setText(shot_output_folder)
+        try:
+            is_using_default_shot_output_folder = ast.literal_eval(runmanager_config.get('runmanager_state', 'is_using_default_shot_output_folder'))
+        except Exception:
+            pass
+        else:
+            if is_using_default_shot_output_folder:
+                self.ui.lineEdit_shot_output_folder.setText(self.get_default_output_folder())
+        try:
+            submit_to_mise = ast.literal_eval(runmanager_config.get('runmanager_state', 'submit_to_mise'))
+        except Exception:
+            pass
+        else:
+            if submit_to_mise:
+                self.ui.radioButton_send_to_mise.setChecked(True)
+        try:
+            compile = ast.literal_eval(runmanager_config.get('runmanager_state', 'compile'))
+        except Exception:
+            pass
+        else:
+            if compile:
+                self.ui.radioButton_compile.setChecked(True)
+        try:
+            send_to_runviewer = ast.literal_eval(runmanager_config.get('runmanager_state', 'send_to_runviewer'))
+        except Exception:
+            pass
+        else:
+            if send_to_runviewer:
+                self.ui.checkBox_view_shots.setChecked(True)
+        try:
+            shuffle = ast.literal_eval(runmanager_config.get('runmanager_state', 'shuffle'))
+        except Exception:
+            pass
+        else:
+            if shuffle:
+                self.ui.pushButton_shuffle.setChecked(True)
+        # Set as self.last_save_data:
+        save_data = self.get_save_data()
+        self.last_save_data = save_data
+        
+    def compile_loop(self):
+        while True:
+            try:
+                labscript_file, run_files, send_to_BLACS, BLACS_host, send_to_runviewer = self.compile_queue.get()
+                run_files = iter(run_files) # Should already be in iterator but just in case
+                while True:
+                    if self.compilation_aborted.is_set():
+                        self.output_box.output('Compilation aborted.\n\n', red=True)
+                        break
+                    try:
+                        try:
+                            # We do .next() instead of looping over run_files so that if compilation is aborted we
+                            # won't create an extra file unnecessarily.
+                            run_file = run_files.next()
+                        except StopIteration:
+                            self.output_box.output('Ready.\n\n')
+                            break
+                        else:
+                            self.to_child.put(['compile',[labscript_file, run_file]])
+                            signal, success = self.from_child.get()
+                            assert signal == 'done'
+                            if not success:
+                                self.compilation_aborted.set()
+                                continue
+                            if send_to_BLACS:
+                                self.send_to_BLACS(run_file, BLACS_host)
+                            if send_to_runviewer:
+                                self.send_to_runviewer(run_file)
+                    except Exception as e:
+                        self.output_box.output(str(e)+'\n', red=True)
+                        self.compilation_aborted.set()
+                inmain(self.ui.pushButton_abort.setEnabled, False)
+                self.compilation_aborted.clear()
+            except Exception:
+                # Raise it so whatever bug it is gets seen, but keep going so the thread keeps functioning:
+                exc_info = sys.exc_info()
+                zprocess.raise_exception_in_thread(exc_info)
+                continue
+        
+    def parse_globals(self, active_groups, raise_exceptions=True, expand_globals=True):
+        sequence_globals = runmanager.get_globals(active_groups)
+        evaled_globals, global_hierarchy, expansions = runmanager.evaluate_globals(sequence_globals, raise_exceptions)
+        if expand_globals:
+            shots = runmanager.expand_globals(sequence_globals, evaled_globals)
+        else:
+            shots = []
+        return sequence_globals, shots, evaled_globals, global_hierarchy, expansions
+    
+    def guess_expansion_modes(self, active_groups, evaled_globals, global_hierarchy, expansions):
+        """This function is designed to be called iteratively. It changes the expansion type of globals
+        that reference other globals - such that globals referencing an iterable global will be zipped
+        with it, rather than outer producted. Each time this method is called, self.parse_globals should also be
+        called, so that the globals are evaluated with their new expansion modes, if they changed.
+        This should be performed repeatedly until there are no more changes. Note that this method does
+        not return what expansion types it thinks globals should have - it *actually writes them to the 
+        globals HDF5 file*. So it is up to later code to ensure it re-reads the expansion mode from the
+        HDF5 file before proceeding. At present this method is only called from self.preparse_globals(),
+        so see there to see how it fits in with everything else. This method uses four instance attributes
+        to store state: self.previous_evaled_globals, self.previous_global_hierarchy,
+        self.previous_expansion_types and self.previous_expansions. This is neccesary so that it can
+        detect changes."""
+            
+        # Do nothing if there were exceptions:
+        for group_name in evaled_globals:
+            for global_name in evaled_globals[group_name]:
+                value = evaled_globals[group_name][global_name]
+                if isinstance(value, Exception):
+                    # Let ExpansionErrors through through, as they occur
+                    # when the user has changed the value without changing
+                    # the expansion type:
+                    if isinstance(value, runmanager.ExpansionError):
+                        continue
+                    return False
+        # Did the guessed expansion type for any of the globals change?
+        expansion_types_changed = False
+        expansion_types = {}
+        for group_name in evaled_globals:
+            for global_name in evaled_globals[group_name]:
+                new_value = evaled_globals[group_name][global_name]
+                try:
+                    previous_value = self.previous_evaled_globals[group_name][global_name]
+                except KeyError:
+                    # This variable is only used to guess the expansion type so we can set it to
+                    # '0' which will result in an expansion type guess of '' (emptys string)
+                    # This will either result in nothing being done to the expansion type or the expansion
+                    # type being found to be 'outer', which will then make it go through the machinery below
+                    previous_value = 0  
+                    
+                new_guess = runmanager.guess_expansion_type(new_value)
+                previous_guess = runmanager.guess_expansion_type(previous_value)
+                
+                if new_guess == 'outer':
+                    expansion_types[global_name] = {'previous_guess':previous_guess,
+                                                    'new_guess':new_guess,
+                                                    'group_name':group_name,
+                                                    'value':new_value
+                                                    }
+                elif new_guess != previous_guess:
+                    filename = active_groups[group_name]
+                    runmanager.set_expansion(filename, group_name, global_name, new_guess)
+                    expansions[global_name] = new_guess
+                    expansion_types_changed = True
+                    
+        # recursively find dependencies and add them to a zip group!
+        def find_dependencies(global_name, global_hierarchy):
+            results = set()
+            for name, dependencies in global_hierarchy.items():
+                if global_name in dependencies:
+                    results.add(name)
+                    results = results.union(find_dependencies(name,global_hierarchy))
+            return results           
+
+        def global_depends_on_global_with_outer_product(global_name,global_hierarchy,expansions):
+            if global_name not in global_hierarchy:
+                return False
+            else:
+                for dependency in global_hierarchy[global_name]:
+                    if expansions[dependency]:
+                        return True
+            
+        for global_name in sorted(expansion_types):
+            # we have a global that does not depend on anything that has an expansion type of 'outer'            
+            if (not global_depends_on_global_with_outer_product(global_name,global_hierarchy,expansions)
+                    and not isinstance(expansion_types[global_name]['value'], runmanager.ExpansionError)):
+                current_dependencies = find_dependencies(global_name,global_hierarchy)
+                # if this global has other globals that use it, then add them all to a zip group with the name of this global
+                if current_dependencies:
+                    for dependency in current_dependencies:
+                        expansion_types[dependency]['new_guess'] = str(global_name)
+                        expansions[dependency] = str(global_name)
+                    expansion_types[global_name]['new_guess'] = str(global_name)
+                    expansions[global_name] = str(global_name)
+                    
+        for global_name in sorted(self.previous_expansion_types):            
+            if (not global_depends_on_global_with_outer_product(global_name, self.previous_global_hierarchy, self.previous_expansions) 
+                    and not isinstance(self.previous_expansion_types[global_name]['value'], runmanager.ExpansionError)):
+                old_dependencies = find_dependencies(global_name, self.previous_global_hierarchy)
+                # if this global has other globals that use it, then add them all to a zip group with the name of this global
+                if old_dependencies:
+                    for dependency in old_dependencies:
+                        if dependency in expansion_types:
+                            expansion_types[dependency]['previous_guess'] = str(global_name)
+                    if global_name in expansion_types:
+                        expansion_types[global_name]['previous_guess'] = str(global_name)
+                    
+        for global_name, guesses in expansion_types.items():
+            if guesses['new_guess'] != guesses['previous_guess']:
+                filename = active_groups[guesses['group_name']]
+                runmanager.set_expansion(filename, str(guesses['group_name']), str(global_name), str(guesses['new_guess']))
+                expansions[global_name] = guesses['new_guess']
+                expansion_types_changed = True
+            
+        # Now check everything that has an expansion type not equal to outer. If it has one, but is 
+        # not iteratble, remove it from teh zip group
+        for group_name in evaled_globals:
+            for global_name in evaled_globals[group_name]:
+                if expansions[global_name] and expansions[global_name] != 'outer':                    
+                    try:
+                        test = iter(evaled_globals[group_name][global_name])
+                    except Exception as e:
+                        filename = active_groups[group_name]
+                        runmanager.set_expansion(filename, group_name, global_name, '')
+                        expansion_types_changed = True
+        
+        self.previous_evaled_globals = evaled_globals
+        self.previous_global_hierarchy = global_hierarchy
+        self.previous_expansion_types = expansion_types
+        self.previous_expansions = expansions
+        
+        return expansion_types_changed
+        
+    def make_h5_files(self, labscript_file, output_folder, sequence_globals, shots, shuffle):
+        mkdir_p(output_folder) # ensure it exists
+        sequence_id = runmanager.generate_sequence_id(labscript_file)
+        run_files = runmanager.make_run_files(output_folder, sequence_globals, shots, sequence_id, shuffle)
+        logger.debug(run_files)
+        return labscript_file, run_files
+
+    def send_to_BLACS(self, run_file, BLACS_hostname):
+        port = int(self.exp_config.get('ports','BLACS'))
+        agnostic_path = shared_drive.path_to_agnostic(run_file)
+        self.output_box.output('Submitting run file %s.\n'%os.path.basename(run_file))
+        try:
+            response = zprocess.zmq_get(port, BLACS_hostname, data=agnostic_path)
+            if 'added successfully' in response:
+                self.output_box.output(response)
+            else:
+                raise Exception(response)
+        except Exception as e:
+            self.output_box.output('Couldn\'t submit job to control server: %s\n'%str(e),red=True)
+            self.compilation_aborted.set()
+    
+    def send_to_runviewer(self, run_file):
+        runviewer_port = int(self.exp_config.get('ports','runviewer'))
+        agnostic_path = shared_drive.path_to_agnostic(run_file)
+        try:
+            response = zprocess.zmq_get(runviewer_port, 'localhost', data='hello', timeout=1)
+            if 'hello' not in response:
+                raise Exception(response)
+        except Exception as e:    
+            logger.info('runviewer not running, attempting to start...')
+            # Runviewer not running, start it:
+            if os.name == 'nt':
+                # Keeps it running after runmanager stops:
+                creationflags=0x00000008 # DETACHED_PROCESS from the win32 API
+            else:
+                creationflags=None
+            subprocess.Popen([sys.executable,'-m','runviewer'], 
+                              creationflags=creationflags,
+                              stdout=None, stderr=None, close_fds=True)
+            time.sleep(3)
+        
+        try:
+            response = zprocess.zmq_get(runviewer_port, 'localhost', data=agnostic_path, timeout=0.5)
+            if 'ok' not in response:
+                raise Exception(response)
+            else:
+                self.output_box.output('Shot %s sent to runviewer.\n'%os.path.basename(run_file))
+        except Exception as e:
+            self.output_box.output('Couldn\'t submit shot to runviewer: %s\n\n'%str(e),red=True)
+                
+    def mise_submission_loop(self):
+        mise_port = int(self.exp_config.get('ports','mise'))
+        BLACS_port = int(self.exp_config.get('ports','BLACS'))
+        while True:
+            try:
+                mise_host, BLACS_host, labscript_file, sequenceglobals, shots, shuffle, output_folder = self.mise_submission_queue.get()
+                self.output_box.output('submitting labscript and parameter space to mise\n')
+                data = ('from runmanager', labscript_file, sequenceglobals, shots,
+                        output_folder, shuffle, BLACS_host, BLACS_port, self.shared_drive_prefix)
+                try:
+                    success, message = zprocess.zmq_get(mise_port, host=mise_host, data=data, timeout=2)
+                except ZMQError as e:
+                    success, message = False, 'Could not send to mise: %s\n\n'%str(e)
+                self.output_box.output(message, red = not success)
+                if success:
+                    self.output_box.output('Ready.\n\n')
+            except Exception:
+                # Raise it so whatever bug it is gets seen, but keep going so the thread keeps functioning:
+                exc_info = sys.exc_info()
+                zprocess.raise_exception_in_thread(exc_info)
+                continue
+                
+if __name__ == "__main__":
+    logger = setup_logging('runmanager')
+    labscript_utils.excepthook.set_logger(logger)
+    logger.info('\n\n===============starting===============\n')
+    qapplication = KeyPressQApplication(sys.argv)
+    qapplication.setAttribute(QtCore.Qt.AA_DontShowIconsInMenus, False)
+    app = RunManager()
+    qapplication.keyPress.connect(app.on_keyPress)
+    qapplication.keyRelease.connect(app.on_keyRelease)
+    sys.exit(qapplication.exec_())